--- conflicted
+++ resolved
@@ -2,25 +2,12 @@
 
 All notable changes to the **kdb VS Code extension** are documented in this file.
 
-<<<<<<< HEAD
-# v1.10.0
-
-### Enhancements
-
-- Introducing UDAs(Custom APIs) to Datasource
-- Run UDAs with Requirement params or with no required params
-- VsCode is Query Environment variable aware from Insights 1.13
-
-### Fixes
-
-=======
 # v1.10.2
 
 ### Fixes
 
 - Resolved issue with export csv method
 
->>>>>>> 6a5f6cf1
 # v1.10.1
 
 ### Fixes
