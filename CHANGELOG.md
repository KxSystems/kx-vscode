--- conflicted
+++ resolved
@@ -27,11 +27,8 @@
 - Fixed delay when executing query on KDB+ connections
 - Make connection names case insensitive
 - Fixed GUID type displayed as number for Insights
-<<<<<<< HEAD
 - Fixed problem when the user close(not hide) the Results Tab
-=======
 - Fixed time zone for populate scratchpad
->>>>>>> a9763f4f
 
 ### Internal Improvements
 
