# Change log

All notable changes to the kdb extension will be documented in this file.

<<<<<<< HEAD
# 0.1.16

### Enhancements

- Added ability to view results in a table view

- Added Insights authentication integration

- Added datasources with support for querying Insights

- Added ability to execute q against Insights Scratchpad

### Fixes

- Fixes for Language Server, improving functionality and performance

### Internal Improvements

- Updated refresh icon

- Updated license and CI

- Language Server refactor
=======
# 0.1.17

### Internal Improvements

- KX Language Server improvements

# 0.1.16

### Internal Improvements

- Renamed to 'kdb'

- Preview KX Language Server implementation
>>>>>>> c77ca815

# 0.1.15

### Enhancements

- New context sensitive icons for tree view

- Refresh functionality moved from context menu to icon in view title bar

# 0.1.14

### Fixes

- Fix where namespaces without a prefix would have duplicate items and incorrect contexts

- Fix to display objects in the default namespace with no prepended "."

- Fix to only allow expanding the instance/node if a connection is active

- Fix to filter "," namespace from views retrieval

# 0.1.13

### Enhancements

- Added command to refresh server objects

### Fixes

- Server objects can now be enumerated without a pre-script

- Tree for non-default namespaces and variables are now filtered to ensure views are not present

- Views tree now shows views correctly

- Language server no longer makes duplicate suggestions

- Fix for context menu after new server object items are added, all options now shown

### Internal Improvements

- Logo improved to work with both light and dark themes

# 0.1.12

### Enhancements

- Added explorer tree for viewing q server objects

- Added autocomplete and code navigation

### Fixes

- Fixed colors for syntax highlighting

### Internal Improvements

- Added language server to support code completion and navigation

# 0.1.11

### Enhancements

- If no text is selected, Ctrl+Q will execute the current line

- Results now scroll into view on execution

- Clearer error message if empty query is executed

### Fixes

- QHOME path now respected for existing q installations, and local connections can be created for them

### Internal Improvements

- Queries are now wrapped with .Q.s to support displaying all possible types in results

- Branding updates

# 0.1.10

### Enhancements

- Updated onboarding flow design, also improved q process management after onboarding

- Added ability to execute a file or the current selection and display results in the Output pane

- Added activity bar

### Fixes

- Fix for Mac that showed a message when single clicking the connection in connection manager

### Internal Improvements

# 0.1.9

### Enhancements

- Updated onboarding flow to direct the user to the external KX website for new licenses.

- Updated onboarding flow to allow users to use both the base64 encoded string or downloaded file for license.

### Fixes

### Internal Improvements

- Removed q terminal from the extension with the decision to use the editor and output window in favor of the confusion with the terminal.

# 0.1.8

### Enhancements

- Updated the connection manager to validate input for new connections, including alias, hostname, port, username and password.

### Fixes

### Internal Improvements

# 0.1.7

### Enhancements

- Updated the connection manager to allow aliases to be optional.

### Fixes

### Internal Improvements

# 0.1.6

### Enhancements

### Fixes

- Fixed issue when after establishing a connection via connection manager, and the kdb instance going down, the UI still showed connected. This update will provide the user a toast style notification about the connection failure as well as updating the connection status in the connection manager UI (tree).

### Internal Improvements

# 0.1.5

### Enhancements

- Added the core Azure infrastructure code that will be used by subsequent releases to deploy KX Insights directly from VS Code.

- Added internal validation code for Azure resources.

### Fixes

- Fixed issue with bundling with esbuild to address issues with node-fetch used by Azure resources.

### Internal Improvements

# 0.1.4

### Enhancements

### Fixes

- Fixed extension activation not registered for terminal (and other new commands).

### Internal Improvements

# 0.1.3

### Enhancements

- Updated the connection manager to use aliases for connections

- Updated the connection manager to allow auth for kdb endpoints, using the secret storage in VS Code for protection of secrets

### Fixes

- Fixes to global storage for server info in better to manage form.

### Internal Improvements

- Initial infrastructure code for SQL queries from editor, more to come in next release.

# 0.1.2

### Enhancements

- Updated the q terminal to not be started by the Command Pallette and instead be started / stopped from the normal terminal controls.

- Updated the q terminal to use the shared connection manager for kdb connections.

- Added the walkthrough for new users.

### Fixes

- Updated installation logic. The extension will now check to see if QHOME is defined and if so, it will assume that the user has already installed the runtime. If there is no QHOME defined, the extension will prompt the user to install. These will use generic uris which we are still figuring out. There are really 3 profiles for users. The first would be a "managed" install, which would install the bits inside VS Code for the user. The second would be where the user wants to install q runtime outside of VS Code and use it in there, and be guided by the extension and the last is the advanced user who already has the q runtime installed.

### Internal Improvements

- Updated the internal connection manager caching for better response and less connections required when using multiple inputs such as q terminal and the editor pane.

# 0.1.1

### Enhancements

- Add visual indicator to registered connections in the kdb servers panel. This is used to inform the user of the currently connected (active connections) kdb server.

- Add logic to ensure only one connection can be activated at a specific time.

- Add welcome panel when no connections are registered.

### Fixes

- Removed the check for q install, this is being reworked to no annoy users with local installs.

### Internal Improvements<|MERGE_RESOLUTION|>--- conflicted
+++ resolved
@@ -2,45 +2,37 @@
 
 All notable changes to the kdb extension will be documented in this file.
 
-<<<<<<< HEAD
+# 0.1.18
+
+### Enhancements
+
+- Added ability to view results in a table view
+
+- Added Insights authentication integration
+
+- Added datasources with support for querying Insights
+
+- Added ability to execute q against Insights Scratchpad
+
+### Internal Improvements
+
+- Updated refresh icon
+
+- Updated license and CI
+
+# 0.1.17
+
+### Internal Improvements
+
+- KX Language Server improvements
+
 # 0.1.16
 
-### Enhancements
-
-- Added ability to view results in a table view
-
-- Added Insights authentication integration
-
-- Added datasources with support for querying Insights
-
-- Added ability to execute q against Insights Scratchpad
-
-### Fixes
-
-- Fixes for Language Server, improving functionality and performance
-
-### Internal Improvements
-
-- Updated refresh icon
-
-- Updated license and CI
-
-- Language Server refactor
-=======
-# 0.1.17
-
-### Internal Improvements
-
-- KX Language Server improvements
-
-# 0.1.16
-
 ### Internal Improvements
 
 - Renamed to 'kdb'
 
 - Preview KX Language Server implementation
->>>>>>> c77ca815
 
 # 0.1.15
 
