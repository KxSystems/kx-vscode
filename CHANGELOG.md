# Change log

All notable changes to the kdb extension will be documented in this file.

<<<<<<< HEAD
# v0.1.17

### Internal Improvements

- KX Language Server Improvements

# v0.1.18
=======
# 1.0.1
>>>>>>> e9a8bd2a

### Internal Improvements

- Documentation improvements

# 1.0.0

### Enhancements

- Added kdb Insights Enterprise connections
- kdb Insights Enterprise Scratchpad integration; execute q commands and scripts in VS Code
- Create persisted Data Sources to execute API, SQL and qSQL against kdb Insights Enterprise connections
- Populate Scratchpads from Data Sources and interrogate on the scratchpad
- Support for TLS secured remote kdb connections
- KDB Results View - graphical tabular view of executed queries

### Internal Improvements

- Improved kdb connections tree to support embedded namespaces
- kdb connections tree is now sorted
- Autocomplete fixes for embedded namespaces

# v0.1.17

### Internal Improvements

- KX Language Server improvements

# v0.1.16

### Internal Improvements

- Renamed to 'kdb'

- Preview KX Language Server implementation

# v0.1.15

### Enhancements

- New context sensitive icons for tree view

- Refresh functionality moved from context menu to icon in view title bar

# v0.1.14

### Fixes

- Fix where namespaces without a prefix would have duplicate items and incorrect contexts

- Fix to display objects in the default namespace with no prepended "."

- Fix to only allow expanding the instance/node if a connection is active

- Fix to filter "," namespace from views retrieval

# v0.1.13

### Enhancements

- Added command to refresh server objects

### Fixes

- Server objects can now be enumerated without a pre-script

- Tree for non-default namespaces and variables are now filtered to ensure views are not present

- Views tree now shows views correctly

- Language server no longer makes duplicate suggestions

- Fix for context menu after new server object items are added, all options now shown

### Internal Improvements

- Logo improved to work with both light and dark themes

# v0.1.12

### Enhancements

- Added explorer tree for viewing q server objects

- Added autocomplete and code navigation

### Fixes

- Fixed colors for syntax highlighting

### Internal Improvements

- Added language server to support code completion and navigation

# v0.1.11

### Enhancements

- If no text is selected, Ctrl+Q will execute the current line

- Results now scroll into view on execution

- Clearer error message if empty query is executed

### Fixes

- QHOME path now respected for existing q installations, and local connections can be created for them

### Internal Improvements

- Queries are now wrapped with .Q.s to support displaying all possible types in results

- Branding updates

# v0.1.10

### Enhancements

- Updated onboarding flow design, also improved q process management after onboarding

- Added ability to execute a file or the current selection and display results in the Output pane

- Added activity bar

### Fixes

- Fix for Mac that showed a message when single clicking the connection in connection manager

### Internal Improvements

# v0.1.9

### Enhancements

- Updated onboarding flow to direct the user to the external KX website for new licenses.

- Updated onboarding flow to allow users to use both the base64 encoded string or downloaded file for license.

### Fixes

### Internal Improvements

- Removed q terminal from the extension with the decision to use the editor and output window in favor of the confusion with the terminal.

# v0.1.8

### Enhancements

- Updated the connection manager to validate input for new connections, including alias, hostname, port, username and password.

### Fixes

### Internal Improvements

# v0.1.7

### Enhancements

- Updated the connection manager to allow aliases to be optional.

### Fixes

### Internal Improvements

# v0.1.6

### Enhancements

### Fixes

- Fixed issue when after establishing a connection via connection manager, and the kdb instance going down, the UI still showed connected. This update will provide the user a toast style notification about the connection failure as well as updating the connection status in the connection manager UI (tree).

### Internal Improvements

# v0.1.5

### Enhancements

- Added the core Azure infrastructure code that will be used by subsequent releases to deploy KX Insights directly from VS Code.

- Added internal validation code for Azure resources.

### Fixes

- Fixed issue with bundling with esbuild to address issues with node-fetch used by Azure resources.

### Internal Improvements

# v0.1.4

### Enhancements

### Fixes

- Fixed extension activation not registered for terminal (and other new commands).

### Internal Improvements

# v0.1.3

### Enhancements

- Updated the connection manager to use aliases for connections

- Updated the connection manager to allow auth for kdb endpoints, using the secret storage in VS Code for protection of secrets

### Fixes

- Fixes to global storage for server info in better to manage form.

### Internal Improvements

- Initial infrastructure code for SQL queries from editor, more to come in next release.

# v0.1.2

### Enhancements

- Updated the q terminal to not be started by the Command Pallette and instead be started / stopped from the normal terminal controls.

- Updated the q terminal to use the shared connection manager for kdb connections.

- Added the walkthrough for new users.

### Fixes

- Updated installation logic. The extension will now check to see if QHOME is defined and if so, it will assume that the user has already installed the runtime. If there is no QHOME defined, the extension will prompt the user to install. These will use generic uris which we are still figuring out. There are really 3 profiles for users. The first would be a "managed" install, which would install the bits inside VS Code for the user. The second would be where the user wants to install q runtime outside of VS Code and use it in there, and be guided by the extension and the last is the advanced user who already has the q runtime installed.

### Internal Improvements

- Updated the internal connection manager caching for better response and less connections required when using multiple inputs such as q terminal and the editor pane.

# v0.1.1

### Enhancements

- Add visual indicator to registered connections in the kdb servers panel. This is used to inform the user of the currently connected (active connections) kdb server.

- Add logic to ensure only one connection can be activated at a specific time.

- Add welcome panel when no connections are registered.

### Fixes

- Removed the check for q install, this is being reworked to no annoy users with local installs.

### Internal Improvements<|MERGE_RESOLUTION|>--- conflicted
+++ resolved
@@ -2,23 +2,14 @@
 
 All notable changes to the kdb extension will be documented in this file.
 
-<<<<<<< HEAD
-# v0.1.17
-
-### Internal Improvements
-
-- KX Language Server Improvements
-
-# v0.1.18
-=======
-# 1.0.1
->>>>>>> e9a8bd2a
+
+# v1.0.1
 
 ### Internal Improvements
 
 - Documentation improvements
 
-# 1.0.0
+# v1.0.0
 
 ### Enhancements
 
