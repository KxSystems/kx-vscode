{
  "name": "kdb",
  "displayName": "kdb",
  "description": "IDE support for kdb product suite",
  "publisher": "KX",
<<<<<<< HEAD
  "version": "0.1.18",
  "preview": true,
=======
  "version": "1.0.0-rc1",
>>>>>>> 76395e4e
  "engines": {
    "vscode": "^1.66.0"
  },
  "icon": "resources/images/kx-logo-vs.png",
  "repository": {
    "type": "git",
    "url": "https://github.com/KxSystems/kx-vscode.git"
  },
  "aiKey": "93119af7-5d98-45d0-abf8-5074976a1472",
  "capabilities": {
    "untrustedWorkspaces": {
      "supported": true
    }
  },
  "categories": [
    "Programming Languages",
    "Data Science",
    "Formatters",
    "Snippets"
  ],
  "keywords": [
    "kdb",
    "kdb+",
    "q",
    "kdb Insights"
  ],
  "activationEvents": [
    "onCommand:kdb.installTools",
    "onCommand:kdb.addConnection",
    "onCommand:kdb.removeConnection",
    "onCommand:kdb.connect",
    "onCommand:kdb.disconnect",
    "onCommand:kdb.dataSource.addDataSource",
    "onCommand:kdb.dataSource.saveDataSource",
    "onCommand:kdb.dataSource.runDataSource",
    "onCommand:kdb.dataSource.renameDataSource",
    "onCommand:kdb.dataSource.deleteDataSource",
    "onCommand:kdb.dataSource.openDataSource",
    "onCommand:kdb.resultsPanel.update",
    "onCommand:kdb.resultsPanel.clear",
    "onView:kdb-servers",
    "onView:kdb-datasources-explorer",
    "onView:kdb-results",
    "onTerminalProfile:kdb.q-terminal"
  ],
  "main": "./out/extension.js",
  "contributes": {
    "walkthroughs": [
      {
        "id": "qinstallation",
        "title": "Get Started with kdb",
        "description": "Get started by installing q to work with local kdb processes - q will need to be installed either locally or via this extension.",
        "steps": [
          {
            "id": "install",
            "title": "Register, acquire license and download the q runtime",
            "description": " \n[Install runtime](command:kdb.installTools)\n[Ignore/hide this help](command:kdb.hideWalkthrough)",
            "media": {
              "image": "resources/kx_install.png",
              "altText": "register"
            },
            "completionEvents": [
              "onCommand:kdb.installTools"
            ],
            "when": "kdb.showInstallWalkthrough"
          },
          {
            "id": "view",
            "title": "q runtime installed",
            "description": " \n[Ignore/hide this help](command:kdb.hideWalkthrough)",
            "media": {
              "markdown": "out/qinstall.md"
            },
            "completionEvents": [
              "onLink:https://code.kx.com/q/learn/install/"
            ],
            "when": "!kdb.showInstallWalkthrough"
          },
          {
            "id": "addConnection",
            "title": "Add a connection",
            "description": "You can configure connections for multiple kdb servers \n[Add connection](command:kdb.addConnection)",
            "media": {
              "markdown": "resources/walkthrough/add_connection.md"
            },
            "completionEvents": [
              "command:kdb.addConnection"
            ],
            "when": "!kdb.showInstallWalkthrough"
          },
          {
            "id": "startProcess",
            "title": "Start a q process",
            "description": "If q is not already running on your chosen server, right-click and choose 'Start q process' \n[Start Local Process](command:kdb.startLocalProcess)",
            "media": {
              "markdown": "resources/walkthrough/startProcess.md"
            },
            "completionEvents": [
              "command:kdb.startLocalProcess"
            ],
            "when": "!kdb.showInstallWalkthrough"
          },
          {
            "id": "connect",
            "title": "Connect to a server",
            "description": "Connect to one of your defined servers \n[Connect to server](command:kdb.connect)",
            "media": {
              "markdown": "resources/walkthrough/connect.md"
            },
            "completionEvents": [
              "command:kdb.connect"
            ],
            "when": "!kdb.showInstallWalkthrough"
          },
          {
            "id": "execute",
            "title": "Execute code",
            "description": "Execute a q file on your connected server \n[Connect to server](command:kdb.connect)",
            "media": {
              "markdown": "resources/walkthrough/execute.md"
            },
            "completionEvents": [
              "command:kdb.execute.fileQuery"
            ],
            "when": "!kdb.showInstallWalkthrough"
          },
          {
            "id": "more",
            "title": "More",
            "description": "This extension also adds syntax highlighting, code completion and code navigation for q files",
            "media": {
              "markdown": "resources/walkthrough/more.md"
            },
            "when": "!kdb.showInstallWalkthrough"
          }
        ]
      }
    ],
    "configuration": {
      "title": "kdb",
      "properties": {
        "kdb.servers": {
          "type": "object",
          "description": "kdb servers for explorer"
        },
        "kdb.insights": {
          "type": "object",
          "description": "kdb insights for explorer"
        },
        "kdb.hideInstallationNotification": {
          "type": "boolean",
          "description": "Hide notification for installation path, after first install"
        },
        "kdb.qHomeDirectory": {
          "type": "string",
          "description": "QHOME directory for q runtime"
        },
        "kdb.hideSubscribeRegistrationNotification": {
          "type": "boolean",
          "description": "Hide subscribe for registration notification",
          "default": false
        }
      }
    },
    "commands": [
      {
        "command": "kdb.refreshServerObjects",
        "title": "Refresh server objects",
        "icon": {
          "light": "resources/light/refresh.svg",
          "dark": "resources/dark/refresh.svg"
        }
      },
      {
        "command": "kdb.startLocalProcess",
        "title": "Start q process"
      },
      {
        "command": "kdb.stopLocalProcess",
        "title": "Stop q process"
      },
      {
        "command": "kdb.addConnection",
        "title": "Add new connection"
      },
      {
        "command": "kdb.removeConnection",
        "title": "Remove connection"
      },
      {
        "command": "kdb.connect",
        "title": "Connect kdb server"
      },
      {
        "command": "kdb.insightsConnect",
        "title": "Connect to Insights"
      },
      {
        "command": "kdb.insightsRemove",
        "title": "Remove connection"
      },
      {
        "command": "kdb.disconnect",
        "title": "Disconnect"
      },
      {
        "command": "kdb.dataSource.addDataSource",
        "title": "Add new DataSource"
      },
      {
        "command": "kdb.dataSource.populateScratchpad",
        "title": "Populate a new scratchpad"
      },
      {
        "command": "kdb.dataSource.saveDataSource",
        "title": "Save changes in the DataSource"
      },
      {
        "command": "kdb.dataSource.runDataSource",
        "title": "Execute DataSource at Inisghts Instance"
      },
      {
        "command": "kdb.dataSource.renameDataSource",
        "title": "Rename DataSource"
      },
      {
        "command": "kdb.dataSource.deleteDataSource",
        "title": "Delete DataSource"
      },
      {
        "command": "kdb.dataSource.openDataSource",
        "title": "Open DataSource"
      },
      {
        "command": "kdb.resultsPanel.update",
        "title": "Update Results View"
      },
      {
        "command": "kdb.resultsPanel.clear",
        "title": "Clear Results View"
      },
      {
        "command": "kdb.terminal.run",
        "title": "Run q file in a new q instance"
      },
      {
        "command": "kdb.execute.selectedQuery",
        "title": "Execute Current Selection"
      },
      {
        "command": "kdb.execute.fileQuery",
        "title": "Execute Entire File"
      }
    ],
    "keybindings": [
      {
        "command": "kdb.execute.selectedQuery",
        "key": "ctrl+d",
        "mac": "cmd+d",
        "when": "editorLangId == q"
      },
      {
        "command": "kdb.execute.fileQuery",
        "key": "ctrl+shift+d",
        "mac": "cmd+shift+d",
        "when": "editorLangId == q"
      },
      {
        "command": "kdb.terminal.run",
        "key": "ctrl+shift+r",
        "mac": "cmd+shift+r",
        "when": "editorLangId == q"
      }
    ],
    "snippets": [
      {
        "language": "q",
        "path": "snippets/qsnip.json"
      }
    ],
    "languages": [
      {
        "id": "q",
        "aliases": [
          "q",
          "k"
        ],
        "extensions": [
          ".q",
          ".k",
          ".quke"
        ],
        "icon": {
          "dark": "./resources/dark/kx_logo.png",
          "light": "./resources/light/kx_logo.png"
        },
        "configuration": "./language-configuration.json"
      }
    ],
    "grammars": [
      {
        "language": "q",
        "scopeName": "source.q",
        "path": "./syntaxes/q.tmLanguage.json"
      }
    ],
    "viewsContainers": {
      "activitybar": [
        {
          "id": "kdb-explorer",
          "title": "KX",
          "icon": "resources/kx_logo.svg"
        }
      ],
      "panel": [
        {
          "id": "kdb-results",
          "title": "KDB Results",
          "icon": "resources/kx_logo.svg"
        }
      ]
    },
    "views": {
      "kdb-explorer": [
        {
          "id": "kdb-servers",
          "name": "Connections",
          "icon": "resources/server.svg"
        },
        {
          "id": "kdb-datasources-explorer",
          "name": "Data Sources",
          "contextualTitle": "Data Sources",
          "when": "kdb.insightsConnected"
        }
      ],
      "kdb-results": [
        {
          "id": "kdb-results",
          "name": "KDB Results",
          "type": "webview"
        }
      ]
    },
    "viewsWelcome": [
      {
        "view": "kdb-servers",
        "contents": "No kdb servers registered [learn more](https://www.bing.com).\n[Connect to kdb server](command:kdb.addConnection)"
      }
    ],
    "menus": {
      "commandPalette": [
        {
          "command": "kdb.insightsConnect",
          "when": "false"
        },
        {
          "command": "kdb.insightsRemove",
          "when": "false"
        },
        {
          "command": "kdb.startLocalProcess",
          "when": "false"
        },
        {
          "command": "kdb.stopLocalProcess",
          "when": "false"
        },
        {
          "command": "kdb.addConnection",
          "when": "false"
        },
        {
          "command": "kdb.removeConnection",
          "when": "false"
        },
        {
          "command": "kdb.connect",
          "when": "false"
        },
        {
          "command": "kdb.disconnect",
          "when": "false"
        }
      ],
      "webview/context": [
        {
          "command": "kdb.resultsPanel.clear",
          "when": "view == kdb-results",
          "group": "resultsPanel"
        }
      ],
      "view/title": [
        {
          "command": "kdb.addConnection",
          "when": "view == kdb-servers"
        },
        {
          "command": "kdb.refreshServerObjects",
          "when": "view == kdb-servers",
          "group": "navigation"
        },
        {
          "command": "kdb.dataSource.addDataSource",
          "when": "view == kdb-datasources-explorer",
          "group": "dataSourceFiles"
        },
        {
          "command": "kdb.resultsPanel.clear",
          "when": "view == kdb-results",
          "group": "resultsPanel"
        }
      ],
      "view/item/context": [
        {
          "command": "kdb.connect",
          "when": "view == kdb-servers && viewItem not in kdb.connected && viewItem in kdb.rootNodes",
          "group": "connection"
        },
        {
          "command": "kdb.insightsConnect",
          "when": "view == kdb-servers && viewItem not in kdb.connected && viewItem in kdb.insightsNodes",
          "group": "connection"
        },
        {
          "command": "kdb.insightsRemove",
          "when": "view == kdb-servers && viewItem in kdb.insightsNodes",
          "group": "connection"
        },
        {
          "command": "kdb.disconnect",
          "when": "view == kdb-servers && viewItem in kdb.connected && (viewItem in kdb.rootNodes || viewItem in kdb.insightsNodes)",
          "group": "connection"
        },
        {
          "command": "kdb.removeConnection",
          "when": "view == kdb-servers && viewItem in kdb.rootNodes",
          "group": "connection"
        },
        {
          "command": "kdb.startLocalProcess",
          "when": "view == kdb-servers && viewItem in kdb.local && viewItem not in kdb.running && viewItem in kdb.rootNodes",
          "group": "connection"
        },
        {
          "command": "kdb.stopLocalProcess",
          "when": "view == kdb-servers && viewItem in kdb.local && viewItem in kdb.running && viewItem in kdb.rootNodes",
          "group": "connection"
        },
        {
          "command": "kdb.dataSource.openDataSource",
          "when": "view == kdb-datasources-explorer && viewItem in kdb.dataSourceTreeNodes",
          "group": "dataSourceFiles"
        },
        {
          "command": "kdb.dataSource.renameDataSource",
          "when": "view == kdb-datasources-explorer && viewItem in kdb.dataSourceTreeNodes",
          "group": "dataSourceFiles"
        },
        {
          "command": "kdb.dataSource.deleteDataSource",
          "when": "view == kdb-datasources-explorer && viewItem in kdb.dataSourceTreeNodes",
          "group": "dataSourceFiles"
        }
      ],
      "editor/title": [
        {
          "command": "kdb.terminal.run",
          "when": "resourceLangId ==  q",
          "group": "navigation"
        },
        {
          "command": "kdb.execute.fileQuery",
          "when": "resourceLangId ==  q",
          "group": "navigation"
        }
      ],
      "editor/context": [
        {
          "command": "kdb.terminal.run",
          "when": "resourceLangId == q",
          "group": "q"
        },
        {
          "command": "kdb.execute.selectedQuery",
          "group": "q",
          "when": "editorLangId == q"
        },
        {
          "command": "kdb.execute.fileQuery",
          "group": "q",
          "when": "editorLangId == q"
        }
      ]
    }
  },
  "license": "MIT",
  "bugs": {
    "url": "https://github.com/KxSystems/kx-vscode/issues"
  },
  "homepage": "https://github.com/KxSystems/kx-vscode#readme",
  "scripts": {
    "vscode:prepublish": "npm run -S esbuild-base -- --minify --keep-names",
    "esbuild-base": "rimraf out && node ./esbuild.js",
    "build": "npm run -S esbuild-base -- --sourcemap",
    "watch": "npm run -S esbuild-base -- --sourcemap --watch",
    "fmt": "prettier --write \"src/**/*.ts\"&& npm run test -- --fix",
    "test": "npm run -S esbuild-base -- --sourcemap && tsc -p ./test && node ./out/test/runTest.js",
    "package": "npx vsce package",
    "format": "prettier --ignore-path .gitignore --write \"**/*.+(js|ts|json)\"",
    "generate-parser": "antlr4-tool -o q-parser grammars/q.g4"
  },
  "prettier": {
    "printWidth": 80,
    "bracketSameLine": true
  },
  "devDependencies": {
    "@types/extract-zip": "^2.0.1",
    "@types/fs-extra": "^9.0.13",
    "@types/glob": "^8.0.1",
    "@types/graceful-fs": "^4.1.6",
    "@types/jwt-decode": "^3.1.0",
    "@types/klaw": "^3.0.3",
    "@types/mocha": "^10.0.1",
    "@types/node": "^18.15.11",
    "@types/node-fetch": "^2.6.2",
    "@types/picomatch": "^2.3.0",
    "@types/request-promise": "^4.1.48",
    "@types/semver": "^7.5.0",
    "@types/sinon": "^10.0.13",
    "@types/vscode": "^1.66.0",
    "@typescript-eslint/eslint-plugin": "^5.36.2",
    "@typescript-eslint/parser": "^5.36.2",
    "@vscode/test-electron": "^2.2.3",
    "antlr4": "^4.13.0",
    "antlr4-tool": "^1.1.1",
    "esbuild": "^0.15.7",
    "eslint": "^8.23.0",
    "eslint-plugin-header": "^3.1.1",
    "eslint-plugin-license-header": "^0.6.0",
    "glob": "^8.1.0",
    "mocha": "^10.2.0",
    "mocha-junit-reporter": "^2.2.0",
    "mocha-multi-reporters": "^1.5.1",
    "prettier": "^2.7.1",
    "rimraf": "^3.0.2",
    "sinon": "^15.0.1",
    "typescript": "^4.8.2",
    "vscode-dts": "^0.3.3",
    "vscode-languageclient": "^8.0.2",
    "vscode-languageserver": "^8.1.0",
    "vscode-languageserver-textdocument": "^1.0.7",
    "vscode-test": "^1.6.1"
  },
  "dependencies": {
    "@azure/arm-resources": "4.2.2",
    "@azure/arm-subscriptions": "3.1.2",
    "@azure/core-auth": "^1.4.0",
    "@azure/ms-rest-azure-env": "^2.0.0",
    "@azure/ms-rest-nodeauth": "^3.1.1",
    "@microsoft/vscode-azext-utils": "0.3.7",
    "@types/antlr4": "^4.11.2",
    "@types/graceful-fs": "^4.1.6",
    "@types/klaw": "^3.0.3",
    "@types/picomatch": "^2.3.0",
    "@vscode/webview-ui-toolkit": "^1.2.2",
    "@windozer/node-q": "^2.6.0",
    "ag-grid-community": "^30.1.0",
    "antlr4-runtime": "^4.13.0",
    "antlr4ts": "^0.5.0-alpha.4",
    "axios": "^1.4.0",
    "azure-arm-resource": "^7.4.0",
    "csv-parser": "^3.0.0",
    "esbuild-plugin-copy": "^2.1.1",
    "extract-zip": "^2.0.1",
    "fs-extra": "^10.1.0",
    "fuse.js": "^6.6.2",
    "jwt-decode": "^3.1.2",
    "klaw": "^4.1.0",
    "moment": "^2.29.4",
    "moment-duration-format": "^2.3.2",
    "moment-timezone": "^0.5.43",
    "node-fetch": "^2.6.6",
    "node-q": "^2.6.1",
    "open": "^6.4.0",
    "picomatch": "^2.3.1",
    "request-promise": "^4.2.6",
    "semver": "^7.5.3",
    "vscode-extension-telemetry": "^0.4.5",
    "vscode-languageclient": "^8.0.2",
    "vscode-languageserver": "^8.1.0",
    "vscode-languageserver-textdocument": "^1.0.7",
    "vscode-uri": "^3.0.7"
  },
  "extensionDependencies": [
    "ms-vscode.azure-account"
  ]
}<|MERGE_RESOLUTION|>--- conflicted
+++ resolved
@@ -3,12 +3,7 @@
   "displayName": "kdb",
   "description": "IDE support for kdb product suite",
   "publisher": "KX",
-<<<<<<< HEAD
-  "version": "0.1.18",
-  "preview": true,
-=======
   "version": "1.0.0-rc1",
->>>>>>> 76395e4e
   "engines": {
     "vscode": "^1.66.0"
   },
