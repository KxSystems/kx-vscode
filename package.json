--- conflicted
+++ resolved
@@ -733,12 +733,8 @@
     "moment-timezone": "^0.5.44",
     "node-fetch": "^2.6.6",
     "node-q": "^2.6.1",
-<<<<<<< HEAD
-    "picomatch": "^2.3.1",
-=======
     "open": "^6.4.0",
     "picomatch": "^3.0.1",
->>>>>>> 7b2f286f
     "semver": "^7.5.3",
     "vscode-extension-telemetry": "^0.4.5",
     "vscode-languageserver-textdocument": "^1.0.7",
