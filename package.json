{
  "name": "kdb",
  "displayName": "kdb",
  "description": "IDE support for kdb product suite",
  "publisher": "KX",
  "version": "1.4.0",
  "engines": {
    "vscode": "^1.75.0"
  },
  "icon": "resources/images/kx-logo-vs.png",
  "repository": {
    "type": "git",
    "url": "https://github.com/KxSystems/kx-vscode.git"
  },
  "aiKey": "93119af7-5d98-45d0-abf8-5074976a1472",
  "capabilities": {
    "untrustedWorkspaces": {
      "supported": true
    }
  },
  "categories": [
    "Programming Languages",
    "Data Science",
    "Formatters",
    "Snippets"
  ],
  "keywords": [
    "kdb",
    "kdb+",
    "q",
    "kdb Insights"
  ],
  "activationEvents": [
    "onCommand:kdb.installTools",
    "onCommand:kdb.newConnection.createNewInsightConnection",
    "onCommand:kdb.newConnection.createNewConnection",
    "onCommand:kdb.newConnection.createNewBundledConnection",
    "onCommand:kdb.removeConnection",
    "onCommand:kdb.connect",
    "onCommand:kdb.active.connection",
    "onCommand:kdb.disconnect",
    "onCommand:kdb.addAuthentication",
    "onCommand:kdb.enableTLS",
    "onCommand:kdb.dataSource.addDataSource",
    "onCommand:kdb.dataSource.saveDataSource",
    "onCommand:kdb.dataSource.runDataSource",
    "onCommand:kdb.dataSource.renameDataSource",
    "onCommand:kdb.dataSource.deleteDataSource",
    "onCommand:kdb.dataSource.openDataSource",
    "onCommand:kdb.resultsPanel.update",
    "onCommand:kdb.resultsPanel.clear",
    "onCommand:kdb.resultsPanel.export.csv",
    "onView:kdb-servers",
    "onView:kdb-query-history",
    "onView:kdb-datasources-explorer",
    "onView:kdb-results",
    "onTerminalProfile:kdb.q-terminal",
    "onLanguage:python"
  ],
  "main": "./out/extension.js",
  "contributes": {
    "walkthroughs": [
      {
        "id": "qinstallation",
        "title": "Get Started with kdb",
        "description": "Get started by installing q to work with local kdb processes - q will need to be installed either locally or via this extension.",
        "steps": [
          {
            "id": "install",
            "title": "Register, acquire license and download the q runtime",
            "description": " \n[Install runtime](command:kdb.installTools)\n[Ignore/hide this help](command:kdb.hideWalkthrough)",
            "media": {
              "image": "resources/kx_install.png",
              "altText": "register"
            },
            "completionEvents": [
              "onCommand:kdb.installTools"
            ],
            "when": "kdb.showInstallWalkthrough"
          },
          {
            "id": "view",
            "title": "q runtime installed",
            "description": " \n[Ignore/hide this help](command:kdb.hideWalkthrough)",
            "media": {
              "markdown": "out/qinstall.md"
            },
            "completionEvents": [
              "onLink:https://code.kx.com/q/learn/install/"
            ],
            "when": "!kdb.showInstallWalkthrough"
          },
          {
            "id": "addConnection",
            "title": "Add a connection",
            "description": "You can configure connections for multiple kdb servers \n[Add connection](command:kdb.addConnection)",
            "media": {
              "markdown": "resources/walkthrough/add_connection.md"
            },
            "completionEvents": [
              "command:kdb.addConnection"
            ],
            "when": "!kdb.showInstallWalkthrough"
          },
          {
            "id": "startProcess",
            "title": "Start a q process",
            "description": "If q is not already running on your chosen server, right-click and choose 'Start q process' \n[Start Local Process](command:kdb.startLocalProcess)",
            "media": {
              "markdown": "resources/walkthrough/startProcess.md"
            },
            "completionEvents": [
              "command:kdb.startLocalProcess"
            ],
            "when": "!kdb.showInstallWalkthrough"
          },
          {
            "id": "connect",
            "title": "Connect to a server",
            "description": "Connect to one of your defined servers \n[Connect to server](command:kdb.connect)",
            "media": {
              "markdown": "resources/walkthrough/connect.md"
            },
            "completionEvents": [
              "command:kdb.connect"
            ],
            "when": "!kdb.showInstallWalkthrough"
          },
          {
            "id": "execute",
            "title": "Execute code",
            "description": "Execute a q file on your connected server \n[Connect to server](command:kdb.connect)",
            "media": {
              "markdown": "resources/walkthrough/execute.md"
            },
            "completionEvents": [
              "command:kdb.execute.fileQuery"
            ],
            "when": "!kdb.showInstallWalkthrough"
          },
          {
            "id": "more",
            "title": "More",
            "description": "This extension also adds syntax highlighting, code completion and code navigation for q files",
            "media": {
              "markdown": "resources/walkthrough/more.md"
            },
            "when": "!kdb.showInstallWalkthrough"
          }
        ]
      }
    ],
    "configuration": {
      "title": "kdb",
      "properties": {
        "kdb.servers": {
          "type": "object",
          "description": "kdb servers for explorer"
        },
        "kdb.insights": {
          "deprecationMessage": "This setting is deprecated, use kdb.insightsEnterpriseConnections instead",
          "type": "object",
          "description": "kdb insights for explorer"
        },
        "kdb.insightsEnterpriseConnections": {
          "type": "object",
          "description": "kdb insights enterprise connections for explorer"
        },
        "kdb.hideInstallationNotification": {
          "type": "boolean",
          "description": "Hide notification for installation path, after first install"
        },
        "kdb.hideDetailedConsoleQueryOutput": {
          "type": "boolean",
          "description": "Hide detailed console query output",
          "default": true
        },
        "kdb.qHomeDirectory": {
          "type": "string",
          "description": "QHOME directory for q runtime"
        },
        "kdb.hideSubscribeRegistrationNotification": {
          "type": "boolean",
          "description": "Hide subscribe for registration notification",
          "default": false
        },
        "kdb.linting": {
          "type": "boolean",
          "description": "Enable linting for q files",
          "default": false
        },
        "kdb.connectionMap": {
          "type": "object",
          "description": "Connection map for workspace files",
          "default": {},
          "scope": "resource"
        }
      }
    },
    "commands": [
      {
        "category": "KX",
        "command": "kdb.refreshServerObjects",
        "title": "Refresh server objects",
        "icon": "$(refresh)"
      },
      {
        "category": "KX",
        "command": "kdb.createDataSource",
        "title": "Add a new data source",
        "icon": "$(add)"
      },
      {
        "category": "KX",
        "command": "kdb.refreshDataSourceExplorer",
        "title": "Refresh data sources",
        "icon": "$(refresh)"
      },
      {
        "category": "KX",
        "command": "kdb.createScratchpad",
        "title": "Add a new scratchpad",
        "icon": "$(add)"
      },
      {
        "category": "KX",
        "command": "kdb.createPythonScratchpad",
        "title": "Add a new Python scratchpad",
        "icon": "$(file-add)"
      },
      {
        "category": "KX",
        "command": "kdb.refreshScratchpadExplorer",
        "title": "Refresh scratchpads",
        "icon": "$(refresh)"
      },
      {
        "category": "KX",
        "command": "kdb.pickConnection",
        "title": "Pick connection"
      },
      {
        "category": "KX",
        "command": "kdb.runScratchpad",
        "title": "Run scratchpad"
      },
      {
        "category": "KX",
        "command": "kdb.startLocalProcess",
        "title": "Start q process"
      },
      {
        "category": "KX",
        "command": "kdb.stopLocalProcess",
        "title": "Stop q process"
      },
      {
        "category": "KX",
        "command": "kdb.addConnection",
        "title": "Add new connection",
        "icon": "$(add)"
      },
      {
        "category": "KX",
        "command": "kdb.removeConnection",
        "title": "Remove connection"
      },
      {
        "category": "KX",
        "command": "kdb.connect",
        "title": "Connect server"
      },
      {
        "category": "KX",
        "command": "kdb.active.connection",
        "title": "Active connection"
      },
      {
        "category": "KX",
        "command": "kdb.addAuthentication",
        "title": "Add Authentication",
        "position": "end"
      },
      {
        "category": "KX",
        "command": "kdb.enableTLS",
        "title": "Enable TLS"
      },
      {
        "category": "KX",
        "command": "kdb.insightsConnect",
        "title": "Connect to Insights"
      },
      {
        "category": "KX",
        "command": "kdb.insightsRemove",
        "title": "Remove connection"
      },
      {
        "category": "KX",
        "command": "kdb.disconnect",
        "title": "Disconnect"
      },
      {
        "category": "KX",
        "command": "kdb.queryHistory.rerun",
        "title": "Rerun query"
      },
      {
        "category": "KX",
        "command": "kdb.queryHistory.clear",
        "title": "Clear query history",
        "icon": "$(clear-all)"
      },
      {
        "category": "KX",
        "command": "kdb.dataSource.addDataSource",
        "title": "Add new DataSource"
      },
      {
        "category": "KX",
        "command": "kdb.dataSource.populateScratchpad",
        "title": "Populate a new scratchpad"
      },
      {
        "category": "KX",
        "command": "kdb.dataSource.saveDataSource",
        "title": "Save changes in the DataSource"
      },
      {
        "category": "KX",
        "command": "kdb.dataSource.runDataSource",
        "title": "Execute DataSource at Inisghts Instance"
      },
      {
        "category": "KX",
        "command": "kdb.dataSource.renameDataSource",
        "title": "Rename DataSource"
      },
      {
        "category": "KX",
        "command": "kdb.dataSource.deleteDataSource",
        "title": "Delete DataSource"
      },
      {
        "category": "KX",
        "command": "kdb.dataSource.openDataSource",
        "title": "Open DataSource"
      },
      {
        "category": "KX",
        "command": "kdb.resultsPanel.update",
        "title": "Update Results View"
      },
      {
        "category": "KX",
        "command": "kdb.resultsPanel.clear",
        "title": "Clear Results View"
      },
      {
        "category": "KX",
        "command": "kdb.resultsPanel.export.csv",
        "title": "Export to CSV"
      },
      {
        "category": "KX",
        "command": "kdb.terminal.run",
        "title": "Run q file in a new q instance",
        "icon": "$(debug-alt)"
      },
      {
        "category": "KX",
        "command": "kdb.terminal.start",
        "title": "Start REPL"
      },
      {
        "category": "KX",
        "command": "kdb.execute.selectedQuery",
        "title": "Execute Current Selection",
        "icon": "$(run-below)"
      },
      {
        "category": "KX",
        "command": "kdb.execute.fileQuery",
        "title": "Execute Entire File",
        "icon": "$(run)"
      },
      {
        "category": "KX",
        "command": "kdb.execute.pythonScratchpadQuery",
        "title": "Execute Current Selection in Insights Scratchpad",
        "icon": "$(run-below)"
      },
      {
        "category": "KX",
        "command": "kdb.execute.pythonFileScratchpadQuery",
        "title": "Execute Entire File in Insights Scratchpad",
        "icon": "$(run)"
      },
      {
        "category": "KX",
        "command": "kdb.qlint",
        "title": "Lint q source file"
      }
    ],
    "keybindings": [
      {
        "command": "kdb.execute.selectedQuery",
        "key": "ctrl+d",
        "mac": "cmd+d",
        "when": "editorLangId == q"
      },
      {
        "command": "kdb.execute.fileQuery",
        "key": "ctrl+shift+d",
        "mac": "cmd+shift+d"
      },
      {
        "command": "kdb.execute.pythonScratchpadQuery",
        "key": "ctrl+d",
        "mac": "cmd+d",
        "when": "editorLangId == python"
      },
      {
        "command": "kdb.execute.pythonFileScratchpadQuery",
        "key": "ctrl+shift+d",
        "mac": "cmd+shift+d",
        "when": "editorLangId == python"
      },
      {
        "command": "kdb.terminal.run",
        "key": "ctrl+shift+r",
        "mac": "cmd+shift+r",
<<<<<<< HEAD
        "when": "editorLangId == q"
      },
      {
        "command": "kdb.scratchpad.reset",
        "key": "ctrl+shift+delete",
        "mac": "cmd+shift+delete",
        "when": "kdb.insightsConnected"
=======
        "when": "editorLangId == q && (kdb.QHOME || config.kdb.qHomeDirectory)"
>>>>>>> 51f5e4d4
      }
    ],
    "snippets": [
      {
        "language": "q",
        "path": "snippets/qsnip.json"
      }
    ],
    "languages": [
      {
        "id": "q",
        "aliases": [
          "q",
          "k"
        ],
        "extensions": [
          ".q",
          ".k",
          ".quke"
        ],
        "icon": {
          "dark": "./resources/dark/kx_logo.png",
          "light": "./resources/light/kx_logo.png"
        },
        "configuration": "./language-configuration.json"
      }
    ],
    "grammars": [
      {
        "language": "q",
        "scopeName": "source.q",
        "path": "./syntaxes/q.tmLanguage.json"
      }
    ],
    "viewsContainers": {
      "activitybar": [
        {
          "id": "kdb-explorer",
          "title": "KX",
          "icon": "resources/kx_logo.svg"
        }
      ],
      "panel": [
        {
          "id": "kdb-results",
          "title": "KDB Results",
          "icon": "resources/kx_logo.svg"
        }
      ]
    },
    "views": {
      "kdb-explorer": [
        {
          "id": "kdb-servers",
          "name": "Connections",
          "icon": "resources/server.svg"
        },
        {
          "id": "kdb-datasource-explorer",
          "name": "Datasources",
          "icon": "resources/server.svg"
        },
        {
          "id": "kdb-scratchpad-explorer",
          "name": "Scratchpads",
          "icon": "resources/server.svg"
        },
        {
          "id": "kdb-query-history",
          "name": "Query History",
          "contextualTitle": "Query History",
          "icon": "resources/history.svg"
        }
      ],
      "kdb-results": [
        {
          "id": "kdb-results",
          "name": "KDB Results",
          "type": "webview"
        }
      ]
    },
    "viewsWelcome": [
      {
        "view": "kdb-servers",
        "contents": "No connections registered.\n[Add Connection](command:kdb.addConnection)"
      },
      {
        "view": "kdb-datasources-explorer",
        "contents": "No data sources registered.\n[Add Data Source](command:kdb.dataSource.addDataSource)"
      }
    ],
    "menus": {
      "commandPalette": [
        {
          "command": "kdb.insightsConnect",
          "when": "false"
        },
        {
          "command": "kdb.insightsRemove",
          "when": "false"
        },
        {
          "command": "kdb.startLocalProcess",
          "when": "false"
        },
        {
          "command": "kdb.stopLocalProcess",
          "when": "false"
        },
        {
          "command": "kdb.addConnection",
          "when": "false"
        },
        {
          "command": "kdb.removeConnection",
          "when": "false"
        },
        {
          "command": "kdb.connect",
          "when": "false"
        },
        {
          "command": "kdb.active.connection",
          "when": "false"
        },
        {
          "command": "kdb.disconnect",
          "when": "false"
        },
        {
          "command": "kdb.addAuthentication",
          "when": "false"
        },
        {
          "command": "kdb.enableTLS",
          "when": "false"
        }
      ],
      "webview/context": [
        {
          "command": "kdb.resultsPanel.clear",
          "when": "view == kdb-results",
          "group": "resultsPanel"
        },
        {
          "command": "kdb.resultsPanel.export.csv",
          "when": "view == kdb-results",
          "group": "resultsPanel"
        }
      ],
      "view/title/create": [],
      "view/title": [
        {
          "command": "kdb.addConnection",
          "when": "view == kdb-servers",
          "group": "navigation@1"
        },
        {
          "command": "kdb.refreshServerObjects",
          "when": "view == kdb-servers",
          "group": "navigation@2"
        },
        {
          "command": "kdb.createDataSource",
          "when": "view == kdb-datasource-explorer",
          "group": "navigation@1"
        },
        {
          "command": "kdb.refreshDataSourceExplorer",
          "when": "view == kdb-datasource-explorer",
          "group": "navigation@2"
        },
        {
          "command": "kdb.createScratchpad",
          "when": "view == kdb-scratchpad-explorer",
          "group": "navigation@1"
        },
        {
          "command": "kdb.createPythonScratchpad",
          "when": "view == kdb-scratchpad-explorer",
          "group": "navigation@2"
        },
        {
          "command": "kdb.refreshScratchpadExplorer",
          "when": "view == kdb-scratchpad-explorer",
          "group": "navigation@3"
        },
        {
          "command": "kdb.queryHistory.clear",
          "when": "view == kdb-query-history",
          "group": "navigation@1"
        },
        {
          "command": "kdb.resultsPanel.clear",
          "when": "view == kdb-results",
          "group": "resultsPanel"
        },
        {
          "command": "kdb.resultsPanel.export.csv",
          "when": "view == kdb-results",
          "group": "resultsPanel"
        },
        {
          "command": "kdb.dataSource.addDataSource",
          "when": "view == kdb-datasources-explorer",
          "group": "dataSourceFiles"
        }
      ],
      "view/item/context": [
        {
          "command": "kdb.connect",
          "when": "view == kdb-servers && viewItem not in kdb.connected && viewItem in kdb.rootNodes",
          "group": "connection@1"
        },
        {
          "command": "kdb.active.connection",
          "when": "view == kdb-servers && viewItem in kdb.connected && (viewItem in kdb.rootNodes || viewItem in kdb.insightsNodes)",
          "group": "connection@1"
        },
        {
          "command": "kdb.addAuthentication",
          "when": "view == kdb-servers && viewItem not in kdb.insightsNodes && viewItem in kdb.kdbNodesWithoutAuth",
          "group": "connection@3"
        },
        {
          "command": "kdb.enableTLS",
          "when": "view == kdb-servers && viewItem not in kdb.insightsNodes && viewItem in kdb.kdbNodesWithoutTls",
          "group": "connection@4"
        },
        {
          "command": "kdb.insightsConnect",
          "when": "view == kdb-servers && viewItem not in kdb.connected && viewItem in kdb.insightsNodes",
          "group": "connection@0"
        },
        {
          "command": "kdb.insightsRemove",
          "when": "view == kdb-servers && viewItem in kdb.insightsNodes",
          "group": "connection@5"
        },
        {
          "command": "kdb.disconnect",
          "when": "view == kdb-servers && viewItem in kdb.connected && (viewItem in kdb.rootNodes || viewItem in kdb.insightsNodes)",
          "group": "connection@4"
        },
        {
          "command": "kdb.removeConnection",
          "when": "view == kdb-servers && viewItem in kdb.rootNodes",
          "group": "connection@5"
        },
        {
          "command": "kdb.startLocalProcess",
          "when": "view == kdb-servers && viewItem in kdb.local && viewItem not in kdb.running && viewItem in kdb.rootNodes",
          "group": "connection"
        },
        {
          "command": "kdb.stopLocalProcess",
          "when": "view == kdb-servers && viewItem in kdb.local && viewItem in kdb.running && viewItem in kdb.rootNodes",
          "group": "connection"
        },
        {
          "command": "kdb.queryHistory.rerun",
          "when": "view == kdb-query-history",
          "group": "queryHistory"
        },
        {
          "command": "kdb.dataSource.openDataSource",
          "when": "view == kdb-datasources-explorer && viewItem in kdb.dataSourceTreeNodes",
          "group": "dataSourceFiles"
        },
        {
          "command": "kdb.dataSource.renameDataSource",
          "when": "view == kdb-datasources-explorer && viewItem in kdb.dataSourceTreeNodes",
          "group": "dataSourceFiles"
        },
        {
          "command": "kdb.dataSource.deleteDataSource",
          "when": "view == kdb-datasources-explorer && viewItem in kdb.dataSourceTreeNodes",
          "group": "dataSourceFiles"
        }
      ],
      "editor/title/run": [
        {
          "command": "kdb.execute.fileQuery",
          "group": "q@0",
          "when": "editorLangId == q"
        },
        {
          "command": "kdb.execute.selectedQuery",
          "group": "q@1",
          "when": "editorLangId == q"
        },
        {
          "command": "kdb.terminal.run",
          "group": "q@2",
          "when": "editorLangId == q"
        },
        {
          "command": "kdb.execute.pythonFileScratchpadQuery",
          "group": "q@0",
          "when": "editorLangId == python"
        },
        {
          "command": "kdb.execute.pythonScratchpadQuery",
          "group": "q@1",
          "when": "editorLangId == python"
        }
      ],
      "editor/context": [
        {
          "command": "kdb.execute.fileQuery",
          "group": "q@0",
          "when": "editorLangId == q"
        },
        {
          "command": "kdb.execute.selectedQuery",
          "group": "q@1",
          "when": "editorLangId == q"
        },
        {
          "command": "kdb.terminal.run",
          "group": "q@2",
          "when": "editorLangId == q"
        },
        {
          "command": "kdb.execute.pythonFileScratchpadQuery",
          "group": "q@0",
          "when": "editorLangId == python"
        },
        {
          "command": "kdb.execute.pythonScratchpadQuery",
          "group": "q@1",
          "when": "editorLangId == python"
        }
      ]
    },
    "customEditors": [
      {
        "viewType": "kdb.dataSourceEditor",
        "displayName": "Data Source Editor",
        "selector": [
          {
            "filenamePattern": "*.kdb.json"
          }
        ],
        "priority": "default"
      }
    ]
  },
  "license": "MIT",
  "bugs": {
    "url": "https://github.com/KxSystems/kx-vscode/issues"
  },
  "homepage": "https://kx.com",
  "scripts": {
    "vscode:prepublish": "npm run -S esbuild-base -- --minify --keep-names",
    "esbuild-base": "rimraf out && node ./esbuild.js",
    "build": "npm run -S esbuild-base -- --sourcemap",
    "watch": "npm run -S esbuild-base -- --sourcemap --watch",
    "fmt": "prettier --write \"src/**/*.ts\"&& npm run test -- --fix",
    "test": "tsc -p ./test && node ./out/test/runTest.js",
    "coverage": "tsc -p ./test && node ./out/test/runTest.js --coverage",
    "package": "npx vsce package",
    "format": "prettier --ignore-path .gitignore --write \"**/*.+(js|ts|json)\"",
    "publish": "npx vsce publish"
  },
  "prettier": {
    "printWidth": 80,
    "bracketSameLine": true
  },
  "devDependencies": {
    "@types/extract-zip": "^2.0.1",
    "@types/fs-extra": "^11.0.4",
    "@types/glob": "^8.0.1",
    "@types/graceful-fs": "^4.1.9",
    "@types/istanbul-lib-coverage": "^2.0.6",
    "@types/istanbul-reports": "^3.0.4",
    "@types/jwt-decode": "^3.1.0",
    "@types/klaw": "^3.0.6",
    "@types/mocha": "^10.0.6",
    "@types/node": "^18.15.11",
    "@types/node-fetch": "^2.6.10",
    "@types/picomatch": "^2.3.3",
    "@types/semver": "^7.5.6",
    "@types/sinon": "^17.0.2",
    "@types/vscode": "^1.75.0",
    "@types/vscode-webview": "^1.57.4",
    "@typescript-eslint/eslint-plugin": "^6.18.1",
    "@typescript-eslint/parser": "^6.18.1",
    "@vscode/test-electron": "^2.3.8",
    "antlr4": "^4.13.0",
    "esbuild": "^0.19.11",
    "eslint": "^8.56.0",
    "eslint-plugin-header": "^3.1.1",
    "eslint-plugin-license-header": "^0.6.0",
    "glob": "^8.1.0",
    "istanbul-lib-coverage": "^3.2.2",
    "istanbul-lib-instrument": "^3.3.0",
    "istanbul-lib-report": "^2.0.8",
    "istanbul-lib-source-maps": "^3.0.6",
    "istanbul-reports": "^3.1.6",
    "lit": "^3.1.0",
    "mocha": "^10.2.0",
    "mocha-junit-reporter": "^2.2.0",
    "mocha-multi-reporters": "^1.5.1",
    "mock-fs": "^5.2.0",
    "prettier": "^3.1.1",
    "rimraf": "^5.0.5",
    "sinon": "^17.0.1",
    "typescript": "^5.3.3",
    "vscode-dts": "^0.3.3",
    "vscode-languageclient": "^9.0.1",
    "vscode-languageserver": "^9.0.1",
    "vscode-languageserver-textdocument": "^1.0.7",
    "vscode-test": "^1.6.1"
  },
  "dependencies": {
    "@types/antlr4": "^4.11.6",
    "@types/graceful-fs": "^4.1.6",
    "@types/klaw": "^3.0.3",
    "@types/picomatch": "^2.3.0",
    "@vscode/webview-ui-toolkit": "^1.4.0",
    "@windozer/node-q": "^2.6.0",
    "ag-grid-community": "^31.0.1",
    "antlr4-runtime": "^4.13.0",
    "antlr4ts": "^0.5.0-alpha.4",
    "axios": "^1.6.8",
    "chevrotain": "^10.5.0",
    "csv-parser": "^3.0.0",
    "esbuild-plugin-copy": "^2.1.1",
    "extract-zip": "^2.0.1",
    "fs-extra": "^11.2.0",
    "fuse.js": "^7.0.0",
    "jwt-decode": "^4.0.0",
    "klaw": "^4.1.0",
    "moment": "^2.30.1",
    "moment-duration-format": "^2.3.2",
    "moment-timezone": "^0.5.44",
    "node-fetch": "^2.6.6",
    "node-q": "^2.7.0",
    "pick-port": "^2.0.1",
    "picomatch": "^3.0.1",
    "semver": "^7.5.3",
    "vscode-extension-telemetry": "^0.4.5",
    "vscode-languageserver-textdocument": "^1.0.7",
    "vscode-uri": "^3.0.7"
  }
}<|MERGE_RESOLUTION|>--- conflicted
+++ resolved
@@ -398,6 +398,11 @@
         "icon": "$(run)"
       },
       {
+        "command": "kdb.scratchpad.reset",
+        "title": "Reset Scratchpad",
+        "when": "kdb.insightsConnected"
+      },
+      {
         "category": "KX",
         "command": "kdb.qlint",
         "title": "Lint q source file"
@@ -431,7 +436,6 @@
         "command": "kdb.terminal.run",
         "key": "ctrl+shift+r",
         "mac": "cmd+shift+r",
-<<<<<<< HEAD
         "when": "editorLangId == q"
       },
       {
@@ -439,9 +443,6 @@
         "key": "ctrl+shift+delete",
         "mac": "cmd+shift+delete",
         "when": "kdb.insightsConnected"
-=======
-        "when": "editorLangId == q && (kdb.QHOME || config.kdb.qHomeDirectory)"
->>>>>>> 51f5e4d4
       }
     ],
     "snippets": [
