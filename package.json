--- conflicted
+++ resolved
@@ -484,11 +484,7 @@
     "@types/node": "^18.15.11",
     "@types/node-fetch": "^2.6.2",
     "@types/picomatch": "^2.3.0",
-<<<<<<< HEAD
     "@types/semver": "^7.5.0",
-=======
-    "@types/request-promise": "^4.1.48",
->>>>>>> ac34cd15
     "@types/sinon": "^10.0.13",
     "@types/vscode": "^1.66.0",
     "@typescript-eslint/eslint-plugin": "^5.36.2",
@@ -533,11 +529,7 @@
     "node-q": "^2.6.0",
     "open": "^6.4.0",
     "picomatch": "^2.3.1",
-<<<<<<< HEAD
     "semver": "^7.5.3",
-=======
-    "request-promise": "^4.2.6",
->>>>>>> ac34cd15
     "vscode-extension-telemetry": "^0.4.5",
     "vscode-languageclient": "^8.0.2",
     "vscode-languageserver": "^8.1.0",
