--- conflicted
+++ resolved
@@ -3,11 +3,7 @@
   "displayName": "kdb",
   "description": "IDE support for kdb product suite",
   "publisher": "KX",
-<<<<<<< HEAD
-  "version": "1.2.0",
-=======
   "version": "1.1.1",
->>>>>>> 7ddf4e64
   "engines": {
     "vscode": "^1.66.0"
   },
