{
  "name": "kdb",
  "displayName": "kdb",
  "description": "IDE support for kdb product suite including the q programming language",
  "publisher": "KX",
<<<<<<< HEAD
  "version": "1.14.0-rc",
=======
  "version": "1.13.1",
>>>>>>> b98bf578
  "engines": {
    "vscode": "^1.96.0"
  },
  "icon": "resources/images/kx-logo-vs.png",
  "repository": {
    "type": "git",
    "url": "https://github.com/KxSystems/kx-vscode.git"
  },
  "aiConnString": "InstrumentationKey=93119af7-5d98-45d0-abf8-5074976a1472;IngestionEndpoint=https://eastus-8.in.applicationinsights.azure.com/;LiveEndpoint=https://eastus.livediagnostics.monitor.azure.com/;ApplicationId=a9021bff-f365-4b98-a81f-d393a5cb76de",
  "capabilities": {
    "untrustedWorkspaces": {
      "supported": true
    }
  },
  "categories": [
    "Programming Languages",
    "Data Science",
    "Formatters",
    "Snippets"
  ],
  "keywords": [
    "kdb",
    "kdb+",
    "q",
    "kdb Insights"
  ],
  "activationEvents": [
    "onCommand:kdb.installTools",
    "onCommand:kdb.connections.add.insights",
    "onCommand:kdb.connections.add.kdb",
    "onCommand:kdb.connections.add.bundleq",
    "onCommand:kdb.connections.edit.insights",
    "onCommand:kdb.connections.edit.kdb",
    "onCommand:kdb.connections.edit.bundleq",
    "onCommand:kdb.connections.labels.create",
    "onView:kdb-datasources-explorer",
    "onTerminalProfile:kdb.q-terminal",
    "onLanguage:python",
    "onLanguage:sql"
  ],
  "main": "./out/extension.js",
  "contributes": {
    "walkthroughs": [
      {
        "id": "qinstallation",
        "title": "Get Started with kdb",
        "description": "Get started by installing q to work with local kdb processes - q will need to be installed either locally or via this extension.",
        "steps": [
          {
            "id": "install",
            "title": "Register, acquire license and download the q runtime",
            "description": " \n[Install runtime](command:kdb.installTools)",
            "media": {
              "image": "resources/kx_install.png",
              "altText": "register"
            },
            "completionEvents": [
              "onCommand:kdb.installTools"
            ],
            "when": "kdb.showInstallWalkthrough"
          },
          {
            "id": "view",
            "title": "q runtime installed",
            "description": " \n",
            "media": {
              "markdown": "out/qinstall.md"
            },
            "completionEvents": [
              "onLink:https://code.kx.com/q/learn/install/"
            ],
            "when": "!kdb.showInstallWalkthrough"
          },
          {
            "id": "addConnection",
            "title": "Add a connection",
            "description": "You can configure connections for multiple kdb servers \n[Add connection](command:kdb.connections.add)",
            "media": {
              "markdown": "resources/walkthrough/add_connection.md"
            },
            "completionEvents": [
              "command:kdb.connections.add"
            ],
            "when": "!kdb.showInstallWalkthrough"
          },
          {
            "id": "startProcess",
            "title": "Start a q process",
            "description": "If q is not already running on your chosen server, right-click and choose 'Start q process' \n[Start Local Process](command:kdb.startLocalProcess)",
            "media": {
              "markdown": "resources/walkthrough/startProcess.md"
            },
            "completionEvents": [
              "command:kdb.startLocalProcess"
            ],
            "when": "!kdb.showInstallWalkthrough"
          },
          {
            "id": "connect",
            "title": "Connect to a server",
            "description": "Connect to one of your defined servers \n[Connect to server](command:kdb.connect)",
            "media": {
              "markdown": "resources/walkthrough/connect.md"
            },
            "completionEvents": [
              "command:kdb.connect"
            ],
            "when": "!kdb.showInstallWalkthrough"
          },
          {
            "id": "execute",
            "title": "Execute code",
            "description": "Execute a q file on your connected server \n[Connect to server](command:kdb.connect)",
            "media": {
              "markdown": "resources/walkthrough/execute.md"
            },
            "completionEvents": [
              "command:kdb.execute.fileQuery"
            ],
            "when": "!kdb.showInstallWalkthrough"
          },
          {
            "id": "more",
            "title": "More",
            "description": "This extension also adds syntax highlighting, code completion and code navigation for q files",
            "media": {
              "markdown": "resources/walkthrough/more.md"
            },
            "when": "!kdb.showInstallWalkthrough"
          }
        ]
      }
    ],
    "configuration": {
      "title": "kdb",
      "properties": {
        "kdb.servers": {
          "type": "object",
          "description": "kdb servers for explorer",
          "scope": "machine"
        },
        "kdb.insights": {
          "deprecationMessage": "This setting is deprecated, use kdb.insightsEnterpriseConnections instead",
          "type": "object",
          "description": "kdb insights for explorer",
          "scope": "machine"
        },
        "kdb.insightsEnterpriseConnections": {
          "type": "object",
          "description": "kdb insights enterprise connections for explorer",
          "scope": "machine"
        },
        "kdb.hideInstallationNotification": {
          "type": "boolean",
          "description": "Hide notification for installation path, after first install",
          "scope": "machine"
        },
        "kdb.hideDetailedConsoleQueryOutput": {
          "type": "boolean",
          "description": "Hide detailed console query output",
          "default": true,
          "scope": "machine"
        },
        "kdb.autoFocusOutputOnEntry": {
          "type": "boolean",
          "description": "Automatically focus the output console when running a query without an active results tab or receive log entry",
          "default": true,
          "scope": "machine"
        },
        "kdb.qHomeDirectory": {
          "type": "string",
          "description": "QHOME directory for q runtime",
          "scope": "machine"
        },
        "kdb.neverShowQInstallAgain": {
          "type": "boolean",
          "description": "Never show q install walkthrough again",
          "scope": "machine"
        },
        "kdb.hideSubscribeRegistrationNotification": {
          "type": "boolean",
          "description": "Hide subscribe for registration notification",
          "default": false,
          "scope": "machine"
        },
        "kdb.linting": {
          "type": "boolean",
          "description": "Enable linting for q and quke files",
          "default": false,
          "scope": "resource"
        },
        "kdb.refactoring": {
          "type": "string",
          "enum": [
            "Workspace",
            "Window"
          ],
          "description": "Enable refactoring across files",
          "default": "Workspace",
          "scope": "resource"
        },
        "kdb.connectionMap": {
          "type": "object",
          "description": "Connection map for workspace files",
          "default": {},
          "scope": "resource"
        },
        "kdb.targetMap": {
          "type": "object",
          "description": "Target map for workspace files",
          "default": {},
          "scope": "resource"
        },
        "kdb.connectionLabels": {
          "type": "array",
          "description": "List of label names and colorset",
          "default": [],
          "scope": "machine"
        },
        "kdb.labelsConnectionMap": {
          "type": "array",
          "description": "Labels connection map",
          "default": [],
          "scope": "machine"
        },
        "kdb.hideSurvey": {
          "type": "boolean",
          "default": false,
          "description": "Hide the extension survey dialog box",
          "scope": "machine"
        }
      }
    },
    "commands": [
      {
        "category": "KX",
        "command": "kdb.connections.export.all",
        "title": "Export connections"
      },
      {
        "category": "KX",
        "command": "kdb.connections.export.single",
        "title": "Export connection"
      },
      {
        "category": "KX",
        "command": "kdb.connections.import",
        "title": "Import connections"
      },
      {
        "category": "KX",
        "command": "kdb.connections.refresh.serverObjects",
        "title": "Refresh server objects & insights meta",
        "icon": "$(refresh)"
      },
      {
        "category": "KX",
        "command": "kdb.datasource.create",
        "title": "New Datasource...",
        "icon": "$(add)"
      },
      {
        "category": "KX",
        "command": "kdb.datasource.refreshDataSourceExplorer",
        "title": "Refresh datasources",
        "icon": "$(refresh)",
        "enablement": "workspaceFolderCount > 0"
      },
      {
        "category": "KX",
        "command": "kdb.scratchpad.create",
        "title": "New q workbook...",
        "icon": {
          "dark": "./resources/dark/add-scratchpad.svg",
          "light": "./resources/light/add-scratchpad.svg"
        }
      },
      {
        "category": "KX",
        "command": "kdb.scratchpad.python.create",
        "title": "New Python workbook...",
        "icon": {
          "dark": "./resources/dark/add-scratchpad-python.svg",
          "light": "./resources/light/add-scratchpad-python.svg"
        }
      },
      {
        "category": "KX",
        "command": "kdb.connections.content.selectView",
        "title": "View contents",
        "icon": {
          "dark": "./resources/select-view.svg",
          "light": "./resources/select-view.svg"
        }
      },
      {
        "category": "KX",
        "command": "kdb.scratchpad.explorer.refresh",
        "title": "Refresh workbooks",
        "icon": "$(refresh)",
        "enablement": "workspaceFolderCount > 0"
      },
      {
        "category": "KX",
        "command": "kdb.file.pickConnection",
        "title": "Chooses Connection",
        "shortTitle": "Connection",
        "icon": "$(cloud)"
      },
      {
        "category": "KX",
        "command": "kdb.file.pickTarget",
        "title": "Choose Target",
        "shortTitle": "Target",
        "icon": "$(target)"
      },
      {
        "category": "KX",
        "command": "kdb.file.inputVariable",
        "title": "Input Variable Name"
      },
      {
        "category": "KX",
        "command": "kdb.file.populateScratchpad",
        "title": "KX: Populate Scratchpad",
        "icon": "$(debug-rerun)"
      },
      {
        "category": "KX",
        "command": "kdb.scratchpad.run",
        "title": "Run workbook"
      },
      {
        "category": "KX",
        "command": "kdb.scratchpad.reset",
        "title": "Reset scratchpad"
      },
      {
        "category": "KX",
        "command": "kdb.scratchpad.editor.reset",
        "title": "Reset editor connection"
      },
      {
        "category": "KX",
        "command": "kdb.connections.localProcess.start",
        "title": "Start q process"
      },
      {
        "category": "KX",
        "command": "kdb.connections.localProcess.stop",
        "title": "Stop q process"
      },
      {
        "category": "KX",
        "command": "kdb.connections.add",
        "title": "New connection...",
        "icon": "$(add)"
      },
      {
        "category": "KX",
        "command": "kdb.connections.edit",
        "title": "Edit connection"
      },
      {
        "category": "KX",
        "command": "kdb.connections.remove.kdb",
        "title": "Remove connection"
      },
      {
        "category": "KX",
        "command": "kdb.connections.connect",
        "title": "Connect server"
      },
      {
        "category": "KX",
        "command": "kdb.connections.refresh.meta",
        "title": "Refresh get meta"
      },
      {
        "category": "KX",
        "command": "kdb.connections.connect.via.dialog",
        "title": "Connect server"
      },
      {
        "category": "KX",
        "command": "kdb.connections.setActive",
        "title": "Active connection"
      },
      {
        "category": "KX",
        "command": "kdb.connections.open.meta",
        "title": "Open meta object"
      },
      {
        "category": "KX",
        "command": "kdb.connections.addAuthentication",
        "title": "Add Authentication",
        "position": "end"
      },
      {
        "category": "KX",
        "command": "kdb.connections.enableTLS",
        "title": "Enable TLS"
      },
      {
        "category": "KX",
        "command": "kdb.connections.remove.insights",
        "title": "Remove connection"
      },
      {
        "category": "KX",
        "command": "kdb.connections.disconnect",
        "title": "Disconnect"
      },
      {
        "category": "KX",
        "command": "kdb.queryHistory.rerun",
        "title": "Rerun query"
      },
      {
        "category": "KX",
        "command": "kdb.queryHistory.copyQuery",
        "title": "Copy query"
      },
      {
        "category": "KX",
        "command": "kdb.queryHistory.clear",
        "title": "Clear query history",
        "icon": "$(clear-all)"
      },
      {
        "category": "KX",
        "command": "kdb.resultsPanel.update",
        "title": "Update Results View"
      },
      {
        "category": "KX",
        "command": "kdb.resultsPanel.clear",
        "title": "Clear Results View"
      },
      {
        "category": "KX",
        "command": "kdb.resultsPanel.export.csv",
        "title": "Export to CSV"
      },
      {
        "category": "KX",
        "command": "kdb.datasource.import",
        "title": "Import Datasource from old format"
      },
      {
        "category": "KX",
        "command": "kdb.execute.terminal.run",
        "title": "KX: Run File in New q Instance",
        "icon": "$(debug-alt)"
      },
      {
        "category": "KX",
        "command": "kdb.start.repl",
        "title": "Start REPL"
      },
      {
        "category": "KX",
        "command": "kdb.execute.selectedQuery",
        "title": "KX: Execute Current Selection",
        "icon": "$(run-above)"
      },
      {
        "category": "KX",
        "command": "kdb.execute.fileQuery",
        "title": "KX: Execute Entire File",
        "icon": "$(run)"
      },
      {
        "category": "KX",
        "command": "kdb.scratchpad.python.run",
        "title": "KX: Execute Current Selection",
        "icon": "$(run-above)"
      },
      {
        "category": "KX",
        "command": "kdb.scratchpad.python.run.file",
        "title": "KX: Execute Entire File",
        "icon": "$(run)"
      },
      {
        "category": "KX",
        "command": "kdb.ls.q.lint",
        "title": "Lint file with qlint"
      },
      {
        "category": "KX",
        "command": "kdb.file.rename",
        "title": "Rename"
      },
      {
        "category": "KX",
        "command": "kdb.file.delete",
        "title": "Delete"
      },
      {
        "category": "KX",
        "command": "kdb.execute.block",
        "title": "KX: Execute Current Block",
        "icon": "$(run-below)"
      },
      {
        "category": "KX",
        "command": "kdb.toggleParameterCache",
        "title": "KX: Toggle parameter cache"
      },
      {
        "category": "KX",
        "command": "kdb.connections.labels.rename",
        "title": "Rename label"
      },
      {
        "category": "KX",
        "command": "kdb.connections.labels.edit",
        "title": "Edit label color"
      },
      {
        "category": "KX",
        "command": "kdb.connections.labels.delete",
        "title": "Delete label"
      },
      {
        "category": "KX",
        "command": "kdb.help.openDocumentation",
        "title": "Extension Documentation"
      },
      {
        "category": "KX",
        "command": "kdb.help.suggestFeature",
        "title": "Suggest a Feature"
      },
      {
        "category": "KX",
        "command": "kdb.help.provideFeedback",
        "title": "Provide Feedback"
      },
      {
        "category": "KX",
        "command": "kdb.help.reportBug",
        "title": "Report a Bug"
      },
      {
        "category": "KX",
        "command": "kdb.createNotebook",
        "title": "Create New KX Notebook"
      }
    ],
    "keybindings": [
      {
        "command": "kdb.execute.selectedQuery",
        "key": "ctrl+d",
        "mac": "cmd+d",
        "when": "resourceFilename =~ /\\.(?:q|sql)$/i"
      },
      {
        "command": "kdb.execute.fileQuery",
        "key": "ctrl+shift+d",
        "mac": "cmd+shift+d",
        "when": "resourceFilename =~ /\\.(?:q|sql)$/i"
      },
      {
        "command": "kdb.scratchpad.python.run",
        "key": "ctrl+d",
        "mac": "cmd+d",
        "when": "resourceFilename =~ /\\.(?:py)$/i"
      },
      {
        "command": "kdb.scratchpad.python.run.file",
        "key": "ctrl+shift+d",
        "mac": "cmd+shift+d",
        "when": "resourceFilename =~ /\\.(?:py)$/i"
      },
      {
        "command": "kdb.scratchpad.editor.reset",
        "key": "ctrl+shift+delete",
        "mac": "cmd+shift+delete",
        "when": "resourceFilename =~ /\\.(?:q|py|sql)$/i"
      },
      {
        "command": "kdb.file.populateScratchpad",
        "key": "alt+ctrl+shift+p",
        "mac": "alt+cmd+shift+p",
        "when": "resourceFilename =~ /\\.(?:q|py|sql)$/i"
      },
      {
        "command": "kdb.execute.terminal.run",
        "key": "ctrl+shift+r",
        "mac": "cmd+shift+r",
        "when": "resourceFilename =~ /\\.(?:q)$/i"
      },
      {
        "command": "kdb.execute.block",
        "key": "ctrl+shift+e",
        "mac": "cmd+shift+e",
        "when": "resourceFilename =~ /\\.(?:q)$/i"
      },
      {
        "command": "kdb.toggleParameterCache",
        "key": "ctrl+shift+y",
        "mac": "cmd+shift+y",
        "when": "resourceFilename =~ /\\.(?:q|quke)$/i"
      },
      {
        "command": "kdb.file.pickTarget",
        "key": "ctrl+alt+t",
        "mac": "cmd+alt+t",
        "when": "kdb.connected.active && resourceFilename =~ /\\.(?:q|py)$/i"
      }
    ],
    "snippets": [
      {
        "language": "q",
        "path": "snippets/qsnip.json"
      }
    ],
    "languages": [
      {
        "id": "q",
        "aliases": [
          "q",
          "k"
        ],
        "extensions": [
          ".q",
          ".k",
          ".quke"
        ],
        "icon": {
          "dark": "./resources/dark/scratchpad.svg",
          "light": "./resources/light/scratchpad.svg"
        },
        "configuration": "./language-configuration.json"
      },
      {
        "id": "kdbdatasource",
        "aliases": [
          "kdbdatasource"
        ],
        "extensions": [
          ".kdb.json"
        ],
        "icon": {
          "dark": "./resources/dark/datasource.svg",
          "light": "./resources/light/datasource.svg"
        }
      },
      {
        "id": "kdbplot",
        "aliases": [
          "kdbplot"
        ],
        "extensions": [
          ".plot"
        ],
        "icon": {
          "dark": "./resources/dark/plot.svg",
          "light": "./resources/light/plot.svg"
        }
      },
      {
        "id": "kxnotebook",
        "aliases": [
          "kxnotebook"
        ],
        "extensions": [
          ".kxnb"
        ],
        "icon": {
          "dark": "./resources/dark/notebook.svg",
          "light": "./resources/light/notebook.svg"
        }
      }
    ],
    "grammars": [
      {
        "language": "q",
        "scopeName": "source.q",
        "path": "./syntaxes/q.tmLanguage.json"
      }
    ],
    "viewsContainers": {
      "activitybar": [
        {
          "id": "kdb-explorer",
          "title": "KX",
          "icon": "resources/kx_logo.svg"
        }
      ],
      "panel": [
        {
          "id": "kdb-results",
          "title": "KDB Results",
          "icon": "resources/kx_logo.svg"
        }
      ]
    },
    "views": {
      "kdb-explorer": [
        {
          "id": "kdb-servers",
          "name": "Connections",
          "icon": "resources/server.svg"
        },
        {
          "id": "kdb-datasource-explorer",
          "name": "Datasources",
          "icon": "resources/server.svg"
        },
        {
          "id": "kdb-scratchpad-explorer",
          "name": "Workbooks",
          "icon": "resources/server.svg"
        },
        {
          "id": "kdb-query-history",
          "name": "Query History",
          "contextualTitle": "Query History",
          "icon": "resources/history.svg"
        },
        {
          "id": "kdb-help-feedback-view",
          "name": "Help and Feedback"
        }
      ],
      "kdb-results": [
        {
          "id": "kdb-results",
          "name": "KDB Results",
          "type": "webview"
        }
      ]
    },
    "viewsWelcome": [
      {
        "view": "kdb-servers",
        "contents": "No connections registered.\n[Add Connection](command:kdb.connections.add)"
      }
    ],
    "menus": {
      "commandPalette": [
        {
          "command": "kdb.connections.remove.insights",
          "when": "false"
        },
        {
          "command": "kdb.connections.refresh.meta",
          "when": "false"
        },
        {
          "command": "kdb.connections.localProcess.start",
          "when": "false"
        },
        {
          "command": "kdb.connections.localProcess.stop",
          "when": "false"
        },
        {
          "command": "kdb.connections.add",
          "when": "false"
        },
        {
          "command": "kdb.connections.edit",
          "when": "false"
        },
        {
          "command": "kdb.connections.remove.kdb",
          "when": "false"
        },
        {
          "command": "kdb.connections.connect",
          "when": "false"
        },
        {
          "command": "kdb.connections.open.meta",
          "when": "false"
        },
        {
          "command": "kdb.scratchpad.editor.reset",
          "when": "false"
        },
        {
          "command": "kdb.connections.connect.via.dialog",
          "when": "false"
        },
        {
          "command": "kdb.connections.setActive",
          "when": "false"
        },
        {
          "command": "kdb.connections.disconnect",
          "when": "false"
        },
        {
          "command": "kdb.connections.addAuthentication",
          "when": "false"
        },
        {
          "command": "kdb.connections.enableTLS",
          "when": "false"
        },
        {
          "command": "kdb.connections.export.single",
          "when": "false"
        },
        {
          "command": "kdb.connections.content.selectView",
          "when": "false"
        }
      ],
      "webview/context": [
        {
          "command": "kdb.resultsPanel.clear",
          "when": "view == kdb-results",
          "group": "resultsPanel"
        },
        {
          "command": "kdb.resultsPanel.export.csv",
          "when": "view == kdb-results",
          "group": "resultsPanel"
        }
      ],
      "view/title": [
        {
          "command": "kdb.connections.add",
          "when": "view == kdb-servers",
          "group": "navigation@1"
        },
        {
          "command": "kdb.connections.refresh.serverObjects",
          "when": "view == kdb-servers",
          "group": "navigation@2"
        },
        {
          "command": "kdb.datasource.create",
          "when": "view == kdb-datasource-explorer",
          "group": "navigation@1"
        },
        {
          "command": "kdb.datasource.refreshDataSourceExplorer",
          "when": "view == kdb-datasource-explorer",
          "group": "navigation@2"
        },
        {
          "command": "kdb.scratchpad.create",
          "when": "view == kdb-scratchpad-explorer",
          "group": "navigation@1"
        },
        {
          "command": "kdb.scratchpad.python.create",
          "when": "view == kdb-scratchpad-explorer",
          "group": "navigation@2"
        },
        {
          "command": "kdb.scratchpad.explorer.refresh",
          "when": "view == kdb-scratchpad-explorer",
          "group": "navigation@3"
        },
        {
          "command": "kdb.queryHistory.clear",
          "when": "view == kdb-query-history",
          "group": "navigation@1"
        },
        {
          "command": "kdb.resultsPanel.clear",
          "when": "view == kdb-results",
          "group": "resultsPanel"
        },
        {
          "command": "kdb.resultsPanel.export.csv",
          "when": "view == kdb-results",
          "group": "resultsPanel"
        },
        {
          "command": "kdb.connections.export.all",
          "when": "view == kdb-servers",
          "group": "inline"
        },
        {
          "command": "kdb.connections.import",
          "when": "view == kdb-servers",
          "group": "inline"
        }
      ],
      "view/item/context": [
        {
          "command": "kdb.connections.connect",
          "when": "view == kdb-servers && viewItem not in kdb.connected && (viewItem in kdb.rootNodes || viewItem in kdb.insightsNodes)",
          "group": "connection@1"
        },
        {
          "command": "kdb.connections.edit",
          "when": "view == kdb-servers && (viewItem in kdb.rootNodes || viewItem in kdb.insightsNodes)",
          "group": "connection@4"
        },
        {
          "command": "kdb.connections.setActive",
          "when": "view == kdb-servers && viewItem in kdb.connected && (viewItem in kdb.rootNodes || viewItem in kdb.insightsNodes) && viewItem not in kdb.connected.active",
          "group": "connection@1"
        },
        {
          "command": "kdb.connections.addAuthentication",
          "when": "view == kdb-servers && viewItem not in kdb.insightsNodes && viewItem in kdb.kdbNodesWithoutAuth && viewItem not in kdb.local",
          "group": "connection@3"
        },
        {
          "command": "kdb.connections.enableTLS",
          "when": "view == kdb-servers && viewItem not in kdb.insightsNodes && viewItem in kdb.kdbNodesWithoutTls && viewItem not in kdb.local",
          "group": "connection@4"
        },
        {
          "command": "kdb.connections.refresh.meta",
          "when": "view == kdb-servers && viewItem in kdb.connected && viewItem in kdb.insightsNodes",
          "group": "connection@3"
        },
        {
          "command": "kdb.connections.remove.insights",
          "when": "view == kdb-servers && viewItem in kdb.insightsNodes",
          "group": "connection@5"
        },
        {
          "command": "kdb.connections.disconnect",
          "when": "view == kdb-servers && viewItem in kdb.connected && (viewItem in kdb.rootNodes || viewItem in kdb.insightsNodes)",
          "group": "connection@4"
        },
        {
          "command": "kdb.connections.remove.kdb",
          "when": "view == kdb-servers && viewItem in kdb.rootNodes",
          "group": "connection@5"
        },
        {
          "command": "kdb.connections.export.single",
          "when": "view == kdb-servers && (viewItem in kdb.rootNodes || viewItem in kdb.insightsNodes)",
          "group": "connection@6"
        },
        {
          "command": "kdb.scratchpad.reset",
          "when": "view == kdb-servers && viewItem in kdb.connected && viewItem in kdb.insightsNodes",
          "group": "connection@7"
        },
        {
          "command": "kdb.connections.localProcess.start",
          "when": "view == kdb-servers && viewItem in kdb.local && viewItem not in kdb.running && viewItem in kdb.rootNodes",
          "group": "connection"
        },
        {
          "command": "kdb.connections.localProcess.stop",
          "when": "view == kdb-servers && viewItem in kdb.local && viewItem in kdb.running && viewItem in kdb.rootNodes",
          "group": "connection"
        },
        {
          "command": "kdb.queryHistory.rerun",
          "when": "view == kdb-query-history",
          "group": "queryHistory@1"
        },
        {
          "command": "kdb.queryHistory.copyQuery",
          "when": "view == kdb-query-history && viewItem in kdb.kdbQHCopyList",
          "group": "queryHistory@2"
        },
        {
          "command": "kdb.file.rename",
          "when": "(view == kdb-datasource-explorer || view == kdb-scratchpad-explorer) && viewItem == artifact",
          "group": "kdbWorkspace@1"
        },
        {
          "command": "kdb.file.delete",
          "when": "(view == kdb-datasource-explorer || view == kdb-scratchpad-explorer) && viewItem == artifact",
          "group": "kdbWorkspace@2"
        },
        {
          "command": "kdb.connections.labels.rename",
          "when": "view == kdb-servers && viewItem == label",
          "group": "label@1"
        },
        {
          "command": "kdb.connections.labels.edit",
          "when": "view == kdb-servers && viewItem == label",
          "group": "label@2"
        },
        {
          "command": "kdb.connections.labels.delete",
          "when": "view == kdb-servers && viewItem == label",
          "group": "label@3"
        },
        {
          "command": "kdb.connections.content.selectView",
          "when": "view == kdb-servers && viewItem in kdb.selectContentNodesContext",
          "group": "inline"
        }
      ],
      "editor/title/run": [
        {
          "command": "kdb.scratchpad.python.run.file",
          "group": "p1@0",
          "when": "resourceFilename =~ /\\.(?:py)$/i"
        },
        {
          "command": "kdb.scratchpad.python.run",
          "group": "p1@1",
          "when": "resourceFilename =~ /\\.(?:py)$/i"
        },
        {
          "command": "kdb.execute.fileQuery",
          "group": "q1@0",
          "when": "resourceFilename =~ /\\.(?:q|sql)$/i"
        },
        {
          "command": "kdb.execute.selectedQuery",
          "group": "q1@1",
          "when": "resourceFilename =~ /\\.(?:q|sql)$/i"
        },
        {
          "command": "kdb.execute.block",
          "group": "q1@2",
          "when": "resourceFilename =~ /\\.(?:q|sql)$/i"
        },
        {
          "command": "kdb.file.populateScratchpad",
          "group": "q2@0",
          "when": "resourceFilename =~ /\\.(?:q|py|sql)$/i"
        }
      ],
      "editor/context": [
        {
          "command": "kdb.execute.fileQuery",
          "group": "q@0",
          "when": "resourceFilename =~ /\\.(?:q|sql)$/i"
        },
        {
          "command": "kdb.execute.selectedQuery",
          "group": "q@1",
          "when": "resourceFilename =~ /\\.(?:q|sql)$/i"
        },
        {
          "command": "kdb.execute.block",
          "group": "q@2",
          "when": "resourceFilename =~ /\\.(?:q|sql)$/i"
        },
        {
          "command": "kdb.file.populateScratchpad",
          "group": "q2@0",
          "when": "resourceFilename =~ /\\.(?:q|py|sql)$/i"
        },
        {
          "command": "kdb.scratchpad.python.run.file",
          "group": "p@0",
          "when": "resourceFilename =~ /\\.(?:py)$/i"
        },
        {
          "command": "kdb.scratchpad.python.run",
          "group": "p@1",
          "when": "resourceFilename =~ /\\.(?:py)$/i"
        }
      ],
      "notebook/toolbar": [
        {
          "command": "kdb.file.pickConnection",
          "when": "resourceExtname == .kxnb",
          "group": "navigation/execute@-1"
        }
      ],
      "explorer/context": [
        {
          "command": "kdb.execute.fileQuery",
          "group": "q",
          "when": "resourceExtname == .q"
        },
        {
          "command": "kdb.scratchpad.python.run.file",
          "group": "q",
          "when": "resourceExtname == .py"
        }
      ]
    },
    "customEditors": [
      {
        "viewType": "kdb.dataSourceEditor",
        "displayName": "Datasource Editor",
        "selector": [
          {
            "filenamePattern": "*.kdb.json"
          }
        ],
        "priority": "default"
      },
      {
        "viewType": "kdb.chartEditor",
        "displayName": "Chart Viewer",
        "selector": [
          {
            "filenamePattern": "*.plot"
          }
        ],
        "priority": "default"
      }
    ],
    "notebooks": [
      {
        "type": "kx-notebook",
        "displayName": "KX Notebook",
        "selector": [
          {
            "filenamePattern": "*.kxnb"
          }
        ]
      }
    ]
  },
  "license": "MIT",
  "bugs": {
    "url": "https://github.com/KxSystems/kx-vscode/issues"
  },
  "homepage": "https://kx.com",
  "config": {
    "ui_test_vscode_version": "1.102.0"
  },
  "scripts": {
    "build": "npm run -S esbuild-base -- --sourcemap",
    "coverage_old": "npm run test -- --coverage",
    "coverage": "c8 -o coverage-reports -r lcov -r cobertura -r html npm run test",
    "esbuild-base": "rimraf out && node ./esbuild.js",
    "fmt": "prettier --write \"src/**/*.ts\"&& npm run test -- --fix",
    "format": "prettier --ignore-path .gitignore --write \"**/*.+(js|ts|json)\"",
    "lint": "eslint $(git ls-files '*.ts' '*.q' '*.css') --fix --no-warn-ignored",
    "package": "npx vsce package",
    "preui-test": "rimraf out-test .test-extensions",
    "preui-test-cmd": "tsc --outdir out-test -p ./test",
    "publish": "npx vsce publish",
    "pretest": "rimraf out out-test && tsc --outdir out-test -p ./test",
    "test": "node ./out-test/test/runTest.js",
    "test:file": "cross-env TEST_FILE=$1 npm run test",
    "test:folder": "cross-env TEST_FOLDER=$1 npm run test",
    "ui-test": "npm run ui-test-cmd -- ./out-test/test/ui/**/*.test.js",
    "ui-test-cmd": "extest setup-and-run --code_version $npm_package_config_ui_test_vscode_version --code_settings ./test/ui/fixtures/settings.json --extensions_dir ./.test-extensions --storage ./.test-folder -m ./test/ui/fixtures/mocha.json",
    "vscode:prepublish": "npm run -S esbuild-base -- --minify --keep-names",
    "watch": "npm run -S esbuild-base -- --sourcemap --watch"
  },
  "prettier": {
    "printWidth": 80,
    "bracketSameLine": true
  },
  "devDependencies": {
    "@eslint/js": "^9.24.0",
    "@shoelace-style/shoelace": "2.19.1",
    "@types/fs-extra": "^11.0.4",
    "@types/glob": "^8.1.0",
    "@types/graceful-fs": "^4.1.9",
    "@types/istanbul-lib-coverage": "^2.0.6",
    "@types/istanbul-lib-instrument": "^1.7.7",
    "@types/istanbul-lib-source-maps": "^4.0.4",
    "@types/istanbul-reports": "^3.0.4",
    "@types/jsdom": "^21.1.7",
    "@types/mocha": "^10.0.10",
    "@types/node": "^24.0.3",
    "@types/node-fetch": "^2.6.12",
    "@types/semver": "^7.7.0",
    "@types/sinon": "^17.0.4",
    "@types/vscode": "^1.96.0",
    "@types/vscode-notebook-renderer": "^1.72.3",
    "@types/vscode-webview": "^1.57.5",
    "@typescript-eslint/eslint-plugin": "^8.34.1",
    "@typescript-eslint/parser": "^8.34.1",
    "@vscode/test-electron": "^2.5.2",
    "c8": "^10.1.3",
    "esbuild": "^0.25.5",
    "eslint": "^9.29.0",
    "eslint-plugin-header": "^3.1.1",
    "eslint-plugin-import": "^2.32.0",
    "eslint-plugin-license-header": "^0.8.0",
    "eslint-plugin-unused-imports": "^4.1.4",
    "glob": "^11.0.3",
    "istanbul-lib-coverage": "^3.2.2",
    "istanbul-lib-instrument": "^6.0.1",
    "istanbul-lib-report": "^3.0.1",
    "istanbul-lib-source-maps": "^5.0.6",
    "istanbul-reports": "^3.1.7",
    "jsdom": "^26.1.0",
    "lit": "^3.3.0",
    "mocha": "^11.7.0",
    "mocha-junit-reporter": "^2.2.1",
    "mocha-multi-reporters": "^1.5.1",
    "mock-fs": "^5.5.0",
    "prettier": "^3.6.0",
    "rimraf": "^6.0.1",
    "sinon": "^21.0.0",
    "typescript": "^5.8.3",
    "typescript-eslint": "^8.34.1",
    "vscode-extension-tester": "^8.16.2",
    "vscode-languageclient": "^9.0.1",
    "vscode-languageserver": "^9.0.1",
    "vscode-languageserver-textdocument": "^1.0.12"
  },
  "dependencies": {
    "@ag-grid-community/core": "^32.3.5",
    "@vscode/dts": "^0.4.1",
    "@vscode/extension-telemetry": "^1.0.0",
    "@windozer/node-q": "^2.6.0",
    "ag-grid-community": "^33.3.2",
    "axios": "^1.11.0",
    "chevrotain": "^10.5.0",
    "extract-zip": "^2.0.1",
    "fs-extra": "^11.3.0",
    "jwt-decode": "^4.0.0",
    "moment": "^2.30.1",
    "moment-duration-format": "^2.3.2",
    "moment-timezone": "^0.6.0",
    "node-fetch": "^2.7.0",
    "node-q": "^2.7.0",
    "pick-port": "^2.0.1",
    "semver": "^7.7.2",
    "vscode-languageserver-textdocument": "^1.0.12",
    "vscode-uri": "^3.1.0"
  }
}<|MERGE_RESOLUTION|>--- conflicted
+++ resolved
@@ -3,11 +3,7 @@
   "displayName": "kdb",
   "description": "IDE support for kdb product suite including the q programming language",
   "publisher": "KX",
-<<<<<<< HEAD
   "version": "1.14.0-rc",
-=======
-  "version": "1.13.1",
->>>>>>> b98bf578
   "engines": {
     "vscode": "^1.96.0"
   },
