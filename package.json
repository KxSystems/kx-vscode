--- conflicted
+++ resolved
@@ -177,10 +177,7 @@
         "kdb.qHomeDirectory": {
           "type": "string",
           "description": "QHOME directory for q runtime",
-<<<<<<< HEAD
-=======
           "default": "",
->>>>>>> 662e04cc
           "scope": "machine-overridable"
         },
         "kdb.neverShowQInstallAgain": {
@@ -1180,7 +1177,6 @@
     "@vscode/python-extension": "^1.0.5",
     "@vscode/test-electron": "^2.5.2",
     "c8": "^10.1.3",
-    "dotenv": "^17.2.1",
     "esbuild": "^0.25.5",
     "eslint": "^9.29.0",
     "eslint-plugin-header": "^3.1.1",
