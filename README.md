# kdb Visual Studio Code extension

[![KX VS Code CI Testing](https://github.com/KxSystems/kx-vscode/actions/workflows/main.yml/badge.svg)](https://github.com/KxSystems/kx-vscode/actions/workflows/main.yml) [![KX VS Code Release](https://github.com/KxSystems/kx-vscode/actions/workflows/release.yml/badge.svg)](https://github.com/KxSystems/kx-vscode/actions/workflows/release.yml)

The **kdb Visual Studio Code extension** provides developers with an extensive set of features that enables them to create and edit q files, connect to multiple kdb processes, and execute queries.

This extension can be used with [kdb Insights Enterprise](https://code.kx.com/insights/enterprise/index.html) when using a shared kdb process.

> Please email vscode-questions@kx.com to raise any questions or provide feedback.

## Contents

This guide provides information on the following:

- [Benefits of using kdb VS Code Extension](#benefits-of-kdb-vs-code-extension)
- [Getting Started](#getting-started)
- [Creating and managing connections](#connections)
- [kdb language server](#kdb-language-server)
- [Executing code](#execute-code)
- [Data sources](#data-sources)
- [Workbooks](#workbooks)
- [Query History](#query-history)
- [Viewing results](#view-results)
- [q REPL](#q-repl)
- [Settings](#settings)
- [Shortcuts](#shortcuts)

## Benefits of kdb VS Code Extension

With the **kdb VS Code extension** you can:

- Install q.
- Write q syntax with support for syntax highlighting, predict and autocomplete.
- Write and execute q from a single line of code, code block or q file.
- Write and execute q and Python code against kdb Insights Enterprise.
- Connect to one or more q process or **kdb Insights Enterprise** deployment.
- Use a KX data source to choose a connection, specify the parameters and run API requests, SQL or qSQL.
- Use a KX workbook to choose a connection and run q or Python code against any connection.
- View results from your queries.

## Getting Started

To get started you must do the following:

1. [Install kdb VS Code Extension](#installing-kdb-vs-code-extension)
2. [Install q and integrate with VS Code extension](#installing-q)

### Installing kdb VS Code Extension

This section assumes you have already installed [VS Code](https://code.visualstudio.com/download).

Install the kdb VS Code extension by clicking **Install** [on this page.](https://marketplace.visualstudio.com/items?itemName=KX.kdb)

- If q is already installed the message **q runtime installed** is displayed and you can go directly to adding [connections](#connections).
- If q is not installed the message **Local q installation not found** is displayed. If this is the case go to the [instructions for installing q.](#installing-q)

Once the **kdb VS Code extension** is installed **KX** appears in the Activity Bar on the left-hand side and when it is selected the following views are displayed in the primary sidebar:

- [Connections](#connections)
- [Datasources](#data-sources)
- [Workbooks](#workbooks)
- [Query History](#query-history)

### Installing q

After you install **kdb VS Code extension**, if q is not already installed the extension provides a seamless integration with q, by displaying a notification with an option to download, register and install [kdb Insights Personal Edition](https://kx.com/kdb-insights-personal-edition-license-download/). For details on the other versions available see [here](#versions-available).

1. Click **Install new instance**. If the prompt is not visible ensure the kdb extension is selected in the Activity bar on the left, if that does not display the prompt, close and re-open VS Code.

   ![installnewinstance](https://github.com/KxSystems/kx-vscode/blob/main/img/installnewinstance.jpg?raw=true)

1. A dropdown is displayed with the two options:

   - **Select/Enter a license** - If you have already registered for any of the [versions of q available](#versions-available) choose this to enter the license details.
   - **Acquire license** - If you haven't yet registered for q, click this to open a dialog with a redirect link to register for [kdb Insights Personal Edition](https://kx.com/kdb-insights-personal-edition-license-download/).

   ![findlicense](https://github.com/KxSystems/kx-vscode/blob/main/img/findlicense.jpg?raw=true)

Once registered you will receive an email with you license details. The base64 encoded license string can be found in the welcome email received after registration, under the download link for the license file.

![welcomeemaillicense](https://github.com/KxSystems/kx-vscode/blob/main/img/weclomeemail.jpg?raw=true)

With your license details to hand, you can link this to VS Code by either choosing **Paste license string** or **Select license file** from your PC. The latter method is recommended for new users.

![findlicense](https://github.com/KxSystems/kx-vscode/blob/main/img/pastelicense.jpg?raw=true)

The `k4.lic` or `kc.lic` license file can be downloaded to your PC using the link also found in the welcome email.

To finish, a prompt is offered with an opt-in to receive a newsletter.

### Using q outside of VS Code

If you want to use q outside of VS Code, set a [`QHOME` environment variable](https://code.kx.com/q/learn/install/#step-5-edit-your-profile) to the location used by the kdb VS Code install. A notification dialog displays the location of q, as do the extension [settings](#settings).

![qfound](https://github.com/KxSystems/kx-vscode/blob/main/img/installationofqfound.jpg?raw=true)

If q is installed at `C:\q`, then `QHOME` is `C:\q`.

### Versions available

There are commercial and non-commercial editions available. We recommend you start with the kdb+ Personal Edition or kdb Insights Personal Edition. The following table lists the editions with links to downloads and the functionality they support.

| Edition                                                                                         | write q | run q queries | explore results | shared kdb process with kdb Insights |
| ----------------------------------------------------------------------------------------------- | ------- | ------------- | --------------- | ------------------------------------ |
| [kdb+ Personal Edition](https://kx.com/kdb-personal-edition-download/)                          | yes     | yes           | yes             | no                                   |
| [kdb Insights Personal Edition](https://kx.com/kdb-insights-personal-edition-license-download/) | yes     | yes           | yes             | no                                   |
| **kdb Insights Enterprise**                                                                     | yes     | yes           | yes             | yes                                  |

> **kdb Insights Enterprise** requires a commercial license. Please contact licadmin@kx.com for further information.

After registering for your chosen version, you will receive an email with a link to download an installation file and a `k4.lic` or `kc.lic` license file. Follow the instructions [here](https://code.kx.com/q/learn/install) for Linux, macOS and Windows to install q and a license file before proceeding.

## Connections

The **kdb VS Code extension** allows you to have multiple connections open at once, enabling development and testing across different q and kdb Insights Enterprise connections using both q and Python.

To add connections:

1. Select the **KX** extension from the Activity Bar to display the **CONNECTIONS** view.

1. When you first install the extension there are no connections so click **Add Connection**. If you have already created connections click **+** for New Connection in the **CONNECTIONS** menu.

   ![connecttoakdbserver](https://github.com/KxSystems/kx-vscode/blob/main/img/connecttoakdbserver.png?raw=true)

   This opens the **Add a new connection** screen which has three tabs; one for each of the three connection types.

   - [Bundled q](#bundled-q): This is a managed q session, which uses the q installed as part of the **kdb VS Code extension** installation. It runs a child q process from within the extension and is fully managed by the extension.
   - [My q](#my-q): This is an unmanaged q session and is a connection to a remote q process.
   - [Insights](#insights-connection): This accesses **kdb Insights Enterprise** API endpoints and a user-specific scratchpad process within a **kdb Insights Enterprise** deployment.

   ![setendpoint](https://github.com/KxSystems/kx-vscode/blob/main/img/bundleqform.png?raw=true)

1. Set the properties appropriate to the connection type as described in the following sections.

### Bundled q

When you select **Bundled q** as the connection type and set the following properties:

| Property               | Description                                                                                                                                                                                        |
| ---------------------- | -------------------------------------------------------------------------------------------------------------------------------------------------------------------------------------------------- |
| Server Name            | The name is already set as **local**.                                                                                                                                                              |
| The connection address | This is already be set as `127.0.0.1` which corresponds to your **localhost**.                                                                                                                     |
| Port                   | Set the port for the kdb server. Ensure the port used doesn't conflict with any other running q process; e.g. 5002. [Read here for more about setting a q port](https://code.kx.com/q/basics/ipc/) |
| Label Name             | Select the label you want to assign the connection to                                                                                                                                              |

1. Click **Create Connection** and the connection appears under **CONNECTIONS** in the primary sidebar..

1. Right-click the q bundled process listed under **CONNECTIONS**, and click **Start q process**.

   ![setendpoint](https://github.com/KxSystems/kx-vscode/blob/main/img/managedqprocess.jpg?raw=true)

1. From the same right-click menu, click **Connect server**. This connects to the child q process running inside the kdb VS Code extension.

If you close the extension, the connection to the child q process also closes.

### My q

When you select **My q** as the connection type, identify the remote location of a running process. The hostname and port are required along with any authentication information.

Set the following properties:

| Property               | Description                                                                                                                                                                                                                          |
| ---------------------- | ------------------------------------------------------------------------------------------------------------------------------------------------------------------------------------------------------------------------------------ |
| Server Name            | The server name / alias. The server name selected cannot be **local** or **insights**, as these are reserved for use by [Bundled q connections](#bundled-q) and [Insights connections](#insights-connection), respectively; e.g. dev |
| The connection address | Set to the IP address of the kdb server; e.g. **localhost**.                                                                                                                                                                         |
| Port                   | Enter the port used by the kdb server; e.g. 5001. Learn more about [setting a q port](https://code.kx.com/q/basics/ipc/) .                                                                                                           |
| Username               | If authentication is needed, fill in the username otherwise, leave **blank**                                                                                                                                                         |
| Password               | If authentication is needed, fill in the password otherwise, leave **blank**                                                                                                                                                         |
| Enable TLS Encryption  | Check the box is TLS is enabled. Learn more [about TLS encryption](https://code.kx.com/q/kb/ssl/).                                                                                                                                   |
| Label Name             | Select the label you want to assign the connection to                                                                                                                                                                                |

![setendpoint](https://github.com/KxSystems/kx-vscode/blob/main/img/myq.png?raw=true)

1. Click **Create Connection** and the connection appears under **CONNECTIONS** in the primary sidebar.

1. Right-click the my q process listed under **CONNECTIONS**, and click **Connect server**. This connects to the child q process running inside the kdb VS Code extension.

If you close the extension, the connection also closes.

### Insights Connection

When you select **Insights connection** as the connection type, the **kdb VS Code extension** uses a shared kdb process. You must have [kdb Insights Enterprise Personal Edition](https://trykdb.kx.com/kx/signup) running before using connections of this type.

Set the following properties:

| Property               | Description                                                                                                                |
| ---------------------- | -------------------------------------------------------------------------------------------------------------------------- |
| Server Name            | The server name / alias. This can be any name, aside from `local`, which is used by [Bundled q connection](#bundled-q)     |
| The connection address | This is the remote address of your **kdb Insights Enterprise** deployment: e.g. `https://mykdbinsights.cloudapp.azure.com` |
| Label Name             | Select the label you want to assign the connection to                                                                      |

![connecttoinsights](https://github.com/KxSystems/kx-vscode/blob/main/img/insightsconnection.png?raw=true)

Set the following from the Advanced properties if necessary:

| Property     | Description                                                                                                                                                                                                                          |
| ------------ | ------------------------------------------------------------------------------------------------------------------------------------------------------------------------------------------------------------------------------------ |
| Define Realm | Specify the Keycloak realm for authentication. Usually the realm is set to `insights`, which is the default value used by the extension. You only need to change this field if a different realm has been configured on your server. |

![connecttoinsights](https://github.com/KxSystems/kx-vscode/blob/main/img/insightsconnectionadvanced.png?raw=true)

**Note** For kdb Insights Enterprise Free Trial instances the realm is configured as `insights-{URL}` where {URL} is the 10 digit code in the trial URL. For example: if your trial url is https://fstc83yi5b.ft1.cld.kx.com/ the realm should be `insights-fstc83yi5b`.

1. Click **Create Connection** and the **kdb Insights Enterprise** connection appears under **CONNECTIONS** in the primary sidebar.

1. Right-click the connection, and click **Connect server**.

   ![connecttoinsights](https://github.com/KxSystems/kx-vscode/blob/main/img/kdbinsightsconnection.jpg?raw=true)

1. The kdb VS Code extension runs an authentication step with the remote **kdb Insights Enterprise** process to sign-in.

   ![authenticateinsights](https://github.com/KxSystems/kx-vscode/blob/main/img/insightsauthenticate.jpg?raw=true)

If you close the extension, the connection also closes.

[//]: # "In what context is the reserved alias name `insights` used? - BMA - the context is used on build the connection tree; different icon; different connection process. - DF - Is this connection process currently supported in kdb VS Code extension; if so, do we need to document it here?"

#### Meta

When connected **Insights** connections can be expanded to show the details returned by the [getMeta API](https://code.kx.com/draft/insights/api/database/query/get-meta.html) call, which provides information on the database schemas and all the analytics available.

![Insights Meta Tree](https://github.com/KxSystems/kx-vscode/blob/main/img/insights-meta-tree.png?raw=true)

To see the results of the getMeta call click on the 'meta' node under the connection. A json representation of the details returned by the call are displayed with **"[Connection Name] - meta"** as title of the tab.

![Insights Meta JSON](https://github.com/KxSystems/kx-vscode/blob/main/img/insights-meta-json.png?raw=true)

The 'meta' node contains a child node for each of the child sections in the json. To see a json representation of a specific section click on the child node. The json representation of this section returned by the call is displayed with **"[Connection Name] - [CHILD SECTION]"** as title of the tab.

You can refresh the meta data view at any time by choosing **Refresh meta data** from the right-click menu of an Insights connection.

## Edit Connections

To edit an existing connection, right-click the connection you wish to edit and select the **Edit connection** option.

![Edit connection option](https://github.com/KxSystems/kx-vscode/blob/main/img/select-edit-connection.png?raw=true)

> NOTE: Editing an **active connection** may require you to **restart** the connection. If so, you will be prompted to reconnect after saving your changes.

![Edit connected connection dialog](https://github.com/KxSystems/kx-vscode/blob/main/img/edit-connected-connection-dialog.png?raw=true)

### Edit Bundle q connection

<<<<<<< HEAD
When editing a **Bundled q** connection, you can edit the following properties
=======
When editing a **Bundled q** connection, you can edit the following properties:
>>>>>>> 3bf4bee7

| Property               | Description                                                                                                                                                                                        |
| ---------------------- | -------------------------------------------------------------------------------------------------------------------------------------------------------------------------------------------------- |
| Server Name            | The name is already set as **local** and **cannot be edited**.                                                                                                                                     |
| The connection address | This is already be set as `127.0.0.1` which corresponds to your **localhost** and **cannot be edited**.                                                                                            |
| Port                   | Set the port for the kdb server. Ensure the port used doesn't conflict with any other running q process; e.g. 5002. [Read here for more about setting a q port](https://code.kx.com/q/basics/ipc/). |
| Label Name             | Select the label you want to assign the connection to.                                                                                                                                          |

![Edit Bundle q connection](https://github.com/KxSystems/kx-vscode/blob/main/img/edit-bundle-q-conn-form.png?raw=true)

### Edit My q connection

When editing a **My q** connection, you can edit the following properties:

| Property               | Description                                                                                                                                                                                                                          |
| ---------------------- | ------------------------------------------------------------------------------------------------------------------------------------------------------------------------------------------------------------------------------------ |
| Server Name            | The server name / alias. The server name selected cannot be **local** or **insights**, as these are reserved for use by [Bundled q connections](#bundled-q) and [Insights connections](#insights-connection), respectively; e.g. dev |
| The connection address | Set to the IP address of the kdb server; e.g. **localhost**.                                                                                                                                                                         |
| Port                   | Enter the port used by the kdb server; e.g. 5001. Learn more about [setting a q port](https://code.kx.com/q/basics/ipc/) .                                                                                                           |
| Edit Auth options      | Check the box if you wish to change **Auth options**. If you want to **remove the Auth** for this connection, select this checkbox and leave the **Username** and **Password** fields in **blank**.                                   |
| Username               | If authentication is needed, fill in the username otherwise, leave **blank**.                                                                                                                                                        |
| Password               | If authentication is needed, fill in the password otherwise, leave **blank**.                                                                                                                                                         |
| Enable TLS Encryption  | Check the box is TLS is enabled. Learn more [about TLS encryption](https://code.kx.com/q/kb/ssl/).                                                                                                                                   |
| Label Name             | Select the label to assign the connection to.                                                                                                                                                                                |

![Edit My q connection](https://github.com/KxSystems/kx-vscode/blob/main/img/edit-my-q-conn-form.png?raw=true)

### Edit Insights connection

<<<<<<< HEAD
When editing a **Insights** connection, you can edit the following properties:
=======
When editing an **Insights** connection, you can edit the following properties:
>>>>>>> 3bf4bee7

| Property               | Description                                                                                                                                                                                                                          |
| ---------------------- | ------------------------------------------------------------------------------------------------------------------------------------------------------------------------------------------------------------------------------------ |
| Server Name            | The server name / alias. This can be any name, aside from `local`, which is used by [Bundled q connection](#bundled-q)                                                                                                               |
| The connection address | This is the remote address of your **kdb Insights Enterprise** deployment: e.g. `https://mykdbinsights.cloudapp.azure.com`                                                                                                           |
| Define Realm           | Specify the Keycloak realm for authentication. Usually the realm is set to `insights`, which is the default value used by the extension. You only need to change this field if a different realm has been configured on your server. |
| Label Name             | Select the label you want to assign the connection to                                                                                                                                                                                |

![Edit Insights connection](https://github.com/KxSystems/kx-vscode/blob/main/img/edit-insights-conn-form.png?raw=true)

## Connection Labels

Connection Labels allow you to categorize and organize your connections by assigning them distinct names and colors, making it easier to manage and locate specific connections within the application.

![Connection Tree With Labels](https://github.com/KxSystems/kx-vscode/blob/main/img/conn-labels-tree.png?raw=true)

### Create New Label

To create a Label, start by **editing** or **creating** a connection. At the **bottom of the form**, you'll see a **Create New Label** button.

![Create New Label Button](https://github.com/KxSystems/kx-vscode/blob/main/img/create-new-label-btn.png?raw=true)

A dialog opens where you can enter a **Label name** and choose a **Label color**. Create the Label by clicking **Create** or cancel the process by clicking **Cancel**.

| Property    | Description                                               |
| ----------- | --------------------------------------------------------- |
| Label Name  | Enter a name for the label.                               |
| Label color | Select the color in the list of colors for the new label. |

![Create New Label](https://github.com/KxSystems/kx-vscode/blob/main/img/create-new-label-dialog.png?raw=true)

### Add Label to a connection

To add a Label to a connection, start by **editing** or **creating** a connection. At the **bottom of the form**, you'll see a **Label Name** dropdown to select a Label, select the Label and click in **Edit or Create Connection**.

| Property   | Description                          |
| ---------- | ------------------------------------ |
| Label Name | Select Label from the list of Labels |

![Select Label](https://github.com/KxSystems/kx-vscode/blob/main/img/conn-labels.png?raw=true)

### Rename Label

Right-click the label at Connection Tree and select **Rename label**.

![Rename Label Opt](https://github.com/KxSystems/kx-vscode/blob/main/img/labels-rename-opt.png?raw=true)

A prompt is displayed at the top of the screen where you can edit the name of the Label.

![Rename Label](https://github.com/KxSystems/kx-vscode/blob/main/img/labels-rename.png?raw=true)

### Edit Label Color

Right-click the label at Connection Tree and select **Edit label color**.

![Edit Label Color Opt](https://github.com/KxSystems/kx-vscode/blob/main/img/labels-edit-color-opt.png?raw=true)

A prompt is displayed at the top of the screen where you can edit the color of the Label.

![Edit Label Color](https://github.com/KxSystems/kx-vscode/blob/main/img/labels-edit-color.png?raw=true)

### Delete Label

Right-click the label at Connection Tree and select **Delete label**.

![Delete Label Opt](https://github.com/KxSystems/kx-vscode/blob/main/img/labels-delete-opt.png?raw=true)

> Connections assigned to the Label are **not deleted**.

## kdb language server

A kdb language server is bundled with the kdb VS Code extension. It offers various common features to aid in the development of kdb code, including:

- [Syntax highlighting and linting](#syntax-highlighting)
- [Code navigation](#code-navigation)
- [Code completion](#code-completion)
- [Rename symbol](#rename-symbol)

### Syntax highlighting

The extension provides keyword syntax highlighting, comments and linting help.

![Syntax Highlighting and Linting](https://github.com/KxSystems/kx-vscode/blob/main/img/syntax-highlighting.png?raw=true)

![Linting](https://github.com/KxSystems/kx-vscode/blob/main/img/linting.png?raw=true)

Linting can be enabled by checking **Enable linting for q and quke files** in [extension settings](#settings).

### Code navigation

While developing q scripts you can:

- **Go to definition** - Navigate to the definition of a function.
- **Find/go to all** references - View references of a function both on the side view and inline with the editor.

  ![Find all references](https://github.com/KxSystems/kx-vscode/blob/main/img/find-all-references.png?raw=true)

  ![Go to References](https://github.com/KxSystems/kx-vscode/blob/main/img/go-to-references.png?raw=true)

- **Outline View** - Use the Overview at the bottom of the explorer view which shows the symbol tree of the currently active q file.

  ![Outline View](https://github.com/KxSystems/kx-vscode/blob/main/img/outline.png?raw=true)

### Code Completion

- **Keyword auto complete for the q language**

  ![Autocomplete](https://github.com/KxSystems/kx-vscode/blob/main/img/autocomplete.png?raw=true)

- **Autocomplete for local and remotely connected q processes**

### Rename Symbol

- **Rename Symbol** - Supports renaming symbols in the text editor. Right-click and select **Rename Symbol** on any identifier to rename it.

![Rename](https://github.com/KxSystems/kx-vscode/blob/main/img/rename.png?raw=true)

## Execute code

Leaning on VS Code's extensive integrations with SCMs, all code is typically stored and loaded into a VS Code workspace. From there, the **kdb VS Code extension** allows you execute code against both kdb processes, and **kdb Insights Enterprise** endpoints.

### kdb process executing q and Python code

For any file with a **.q** or **.py** extension there are additional options available from the right-click menu for executing code:

- **Execute entire file** - Takes the current file and executes it against the active connection. Results are displayed in the [Output window](#view-results). Returned data is displayed in the [KDB Results window](#view-results).

- **Execute current selection** - Takes the current selection (or current line if nothing is selected) and executes it against the active connection. Results are displayed in the [Output window and/or the KDB Results window](#view-results).

- **Execute current block** - Selects the q expression under the cursor and executes it against the active connection. Results are displayed in the [Output window and/or the KDB Results window](#view-results).

- **Run q file in new q instance** - If q is installed and executable from the terminal you can execute an entire q script on a newly launched q instance. Executing a file on a new instance is done in the terminal, and allows interrogation of the active q process from the terminal window.

### Insights query execution

**kdb Insights Enterprise** offers enhanced connectivity and enterprise level API endpoints, providing additional means to query data and interact with **kdb Insights Enterprise** that are not available with standard kdb processes. You must have an instance of **kdb Insights Enterprise** running, and have created a [connection](#connections) within the **kdb VS Code extension**.

Similarly, you can execute arbitrary code against **kdb Insights Enterprise**. The code is executed on a user-specific scratchpad process within the **kdb Insights Enterprise deploy**. The scratchpad is instantiated upon the first request to execute code when connected to a **kdb Insights Enterprise** connection. It remains active until timed out or until you log out.

## Data sources

KX data source files allow you to build queries within VS Code, associate them with a connection and run them against the [kdb Insights Enterprise API endpoints](https://code.kx.com/insights/api/index.html). These are workspace specific files that have the following features:

- Listed in the **DATASOURCES** view in the primary sidebar
- Can be associated with a connection
- Have the **kdb.json** extension
- Are stored in a **.kx** folder at the root of your open folder

The data source screen helps you to build a query, based on the available API on your instance of **kdb Insights Enterprise**, parameterize it and return the data results to the output or kdb results window.

To create a data source and run it against a specific connection:

1. Ensure you have at least one folder open in VS Code.
1. In the **DATASOURCES** view, click **+** and specify the parameters defined in the following table:

   | Property                | Description                                                      |
   | ----------------------- | ---------------------------------------------------------------- |
   | **Connection**          | Select a Connection from the **Connection** dropdown.            |
   | **Select API**          | Choose **getData** from the **Select API** dropdown.             |
   | **Table**               | Choose the table you wish to query from the **Tables** dropdown. |
   | **Start Time/End Time** | Select the **Start Time** and **End Time** for the query.        |
   | Additional Parameters   | You can choose from the additional parameters as required.       |

1. Click **Save** to store the settings you have chosen, for reuse later. When you save a data source; query parameters and the connection details are stored. The data source icon is green if it is associated with a connection and grey if there is no association.

   ![data Source](https://github.com/KxSystems/kx-vscode/blob/main/img/data-source.png?raw=true)

1. Click **Run**.

1. The results are populated in the **KDB Results** window, if it is active.

   ![KDB Results](https://github.com/KxSystems/kx-vscode/blob/main/img/datasource-kdbresults.png?raw=true)

   - Otherwise the **Output** window is populated.

     ![Output](https://github.com/KxSystems/kx-vscode/blob/main/img/datasource-output.png?raw=true)

In addition to [API queries](https://code.kx.com/insights/api/database/query/get-data.html), if the query environment is enabled on the deployed instance of **kdb Insights Enterprise**, qSQL and SQL queries can be used within a data source with the appropriate parameterization. If qSQL or SQL is required and issues occur trying to run these queries contact a kdb Insights Enterprise administrator for assistance.

### Populate scratchpad

You can use a data source to populate a scratchpad process running in a **kdb Insights Enterprise** instance with a dataset. This allows you to then execute q or python code against the data stored in that variable in the scratchpad. This facilitates the generation of complex APIs and pipelines within VS Code and kdb Insights Enterprise.

To do this:

1. Create a data source and execute it by clicking **Populate Scratchpad**.

   ![Populate Scratchpad](https://github.com/KxSystems/kx-vscode/blob/main/img/populate-scratchpad-button.png?raw=true)

1. At the prompt, provide a variable to populate your own scratchpad instance running in the connected **kdb Insights Enterprise** with the data.

   ![Populate Scratchpad Variable](https://github.com/KxSystems/kx-vscode/blob/main/img/populate-scratchpad.png?raw=true)

1. The scratchpad process is populated.

1. Use a [Workbook](#workbooks) to execute q or Python code against the data in your scratchpad using the variable you provided.

## Workbooks

Workbooks provide a convenient way to prototype and execute q and python code against a q process and using the variables [populated into the scratchpad](#populate-scratchpad) of a **kdb Insights Enterprise** deployment by data sources.

Standard **.q** and **.py** files only run on the active connection. Workbook files have the following features:

- Are listed in the **WORKBOOKS** view in the primary sidebar
- Can be associated with a connection
- Have the **.kdb.q.** or **kdb.py** extension
- Are stored in a **.kx** folder at the root of your open folder

This allows you to have multiple Workbooks running against different connections at the same time.

To create a Workbook and run code against a specific connection:

1. Ensure you have at least one folder open in VS Code.
1. In the **WORKBOOKS** view in the primary sidebar, click the **+** for either a **New q workbook** or **New Python workbook**.

   ![new workbook](https://github.com/KxSystems/kx-vscode/blob/main/img/addnewworkbook.png?raw=true)

1. Write the code you wish to execute.

1. Run the code:

   1. To run all the code in the file you can use one of the following methods:

      1. Click **Run** from above the first line of code in the workbook file.
         ![workbook links](https://github.com/KxSystems/kx-vscode/blob/main/img/workbookrunlink.png?raw=true)

      1. Select **Run** from the upper right of the editor. Using the dropdown next to the button you can choose any of the [**KX:** menu items](#kdb-process-executing-q-and-python-code) to run some, or all of the code in the workbook.
         ![play dropdown](https://github.com/KxSystems/kx-vscode/blob/main/img/wortkbookplaydropdown.png?raw=true)

      1. Click **Run** on the right-hand side of the status bar.
         ![status bar run ](https://github.com/KxSystems/kx-vscode/blob/main/img/workbookstatusbarrun.png?raw=true)

      1. Right-click and choose **KX: Execute Entire File** from the menu.

1. If you have not yet chosen a connection to associate with the workbook you are asked to choose a connection before the code is executed.
   ![choose connection](https://github.com/KxSystems/kx-vscode/blob/main/img/workbookconnectionlink.png?raw=true)

1. The results populate the kdb results window if it is active, otherwise the output window is populated.

When you save a workbook file the code and the connection details are stored. The workbook icon is green if it is associated with a connection and grey if there is no association.

You can also change the connection associated with a workbook at any time by clicking on **Choose Connection** from above the first line of code in the workbook file.
![choose connection](https://github.com/KxSystems/kx-vscode/blob/main/img/wortkbookplaydropdown.png?raw=true)

## Query History

The **Query History** view in the primary sidebar captures each query execution and enables you to re-run any of the queries listed. Initially the query history view is empty but once you run a query it is captured and displayed in the window - with a separate row displayed for every execution. All information is stored in memory and not persisted upon application exit.

![Query History](https://github.com/KxSystems/kx-vscode/blob/main/img/query-history.png?raw=true)

Rows consists of the following:

| Field                         | Description                                                                    |
| ----------------------------- | ------------------------------------------------------------------------------ |
| **Status icon**               | Shows if the code or query executed successfully or an error occurred.         |
| **Connection Name**           | The Server name associated with the connection on which the query was executed |
| **Connection Type**           | The connection type showing either **local**, **myq** or **insights**.         |
| **Time**                      | the time the query was executed.                                               |
| **Data Source/File/Workbook** | The name of the file being executed.                                           |
| **Query**                     | When Code is being execute the code is shown.                                  |
| **Data Source Type**          | When a datasource is being run 'API' is displayed.                             |

![Query History Details](https://github.com/KxSystems/kx-vscode/blob/main/img/query-history-details.png?raw=true)

Right-clicking on a history row brings up a menu with the option to **Rerun query**.

![Query History Clear](https://github.com/KxSystems/kx-vscode/blob/main/img/query-history-clear.png?raw=true)

## View results

All query executions happen remotely from the **kdb VS Code extension** either against a running q process or against your user-specific scratchpad process in **kdb Insights Enterprise**. The results, successful or otherwise, are returned to VS Code in one of the following windows:

- **Output** - The **Output** window displays results as they are received by the **kdb VS Code extension**. It includes the query executed, a timestamp and the results.

  ![Output view](https://github.com/KxSystems/kx-vscode/blob/main/img/output-results.png?raw=true)

  **Note:** You can enable/disable auto-scrolling in the VS Code settings. This setting determines whether the output view scrolls to the latest results.

  ![Output autoscrolling](https://github.com/KxSystems/kx-vscode/blob/main/img/auto-scrolling.png?raw=true)

  **Note** You can hide or show the full details in the console output. Go to settings of the VS Code, search for kdb, check the option **Hide Detailed Console Query Output** (this option is checked by default)

  ![Hide Detailed Console Query Output](https://github.com/KxSystems/kx-vscode/blob/main/img/hide-detailed-console-query.png?raw=true)

- **KDB Results** - This window displays the kdb returned data in a table.

  ![kdb results view](https://github.com/KxSystems/kx-vscode/blob/main/img/kdbview-results.png?raw=true)

## q REPL

q REPL can be started from the command prompt by searching **q REPL**.

![REPL](https://github.com/KxSystems/kx-vscode/blob/main/img/repl.png?raw=true)

## Logs

Any error or info will be posted at **OUTPUT** in **kdb** tab

![LOG](https://github.com/KxSystems/kx-vscode/blob/main/img/log-sample.png?raw=true)

The format will be:

`[DATE TIME] [INFO or ERROR] Message`

## Settings

To update kdb VS Code settings, search for **kdb** from _Preferences_ > _Settings_, or right-click the settings icon in kdb VS Code marketplace panel and choose **Extension Settings**.

| Setting                                                        | Action                                                              |
| -------------------------------------------------------------- | ------------------------------------------------------------------- |
| **Hide notification of installation path after first install** | yes/no; default no                                                  |
| **Hide subscription to newsletter after first install**        | yes/no; default no                                                  |
| **Insights Enterprise Connections for Explorer**               | [edit JSON settings](#insights-enterprise-connections-for-explorer) |
| **Linting**                                                    | Enable linting for q and quke files                                 |
| **QHOME directory for q runtime**                              | Display location path of q installation                             |
| **Servers**                                                    | [edit JSON settings](#servers)                                      |

### kdb Insights Enterprise Connections for Explorer

```JSON
{
    "security.workspace.trust.untrustedFiles": "open",
    "editor.accessibilitySupport": "off",
    "workbench.colorTheme": "Default Dark+",
    "kdb.qHomeDirectory": "C:\\qhomedirectory",
    "kdb.hideInstallationNotification": true,
    "kdb.servers": {
        "23XdJyFk7hXb35Z3yw2vP87HOHFIfy0PDoo5+/G1o7A=": {
            "auth": true,
            "serverName": "127.0.0.1",
            "serverPort": "5001",
            "serverAlias": "5001",
            "managed": false
        }
    },
    "kdb.hideSubscribeRegistrationNotification": true,
    "kdb.insightsEnterpriseConnections": {

        "b61Z6R1TGF3vsudDAmo5WWDcGEmRQpmQKoWrluXJD9g=": {
            "auth": true,
            "alias": "servername.com",
            "server": "https://servername.com/"
        }
    }
}
```

### Servers

```JSON
{
    "security.workspace.trust.untrustedFiles": "open",
    "editor.accessibilitySupport": "off",
    "workbench.colorTheme": "Default Dark+",
    "kdb.qHomeDirectory": "C:\\qhomedirectory",
    "kdb.hideInstallationNotification": true,
    "kdb.servers": {

        "23XdJyFk7hXb35Z3yw2vP87HOHFIfy0PDoo5+/G1o7A=": {
            "auth": true,
            "serverName": "127.0.0.1",
            "serverPort": "5001",
            "serverAlias": "5001",
            "managed": false
        }
    },
    "kdb.hideSubscribeRegistrationNotification": true,
    "kdb.insightsEnterpriseConnections": {
        "b61Z6R1TGF3vsudDAmo5WWDcGEmRQpmQKoWrluXJD9g=": {
            "auth": true,
            "alias": "servername.com",
            "server": "https://servername.com/"
        }
    }
}
```

### Double Click Selection

The following setting will change double click behaviour to select the whole identifier including dots:

```JSON
 "[q]": {
    "editor.wordSeparators": "`~!@#$%^&*()-=+[{]}\\|;:'\",<>/?"
  }
```

## Shortcuts

### For Windows

| Key                | Action                            |
| ------------------ | --------------------------------- |
| F12                | Go to definition                  |
| Shift + F12        | Go to references                  |
| Ctrl + Shift + F12 | Find all references               |
| Ctrl + D           | Execute current selection         |
| Ctrl + Shift + E   | Execute current block             |
| Ctrl + Shift + D   | Execute entire file               |
| Ctrl + Shift + R   | Run q file in new q instance      |
| Ctrl + Shift + Y   | Toggle paramater cache for lambda |

### For MacOS

| Key             | Action                            |
| --------------- | --------------------------------- |
| F12             | Go to definition                  |
| Shift + F12     | Go to references                  |
| ⌘ + Shift + F12 | Find all references               |
| ⌘ + D           | Execute current selection         |
| ⌘ + Shift + E   | Execute current block             |
| ⌘ + Shift + D   | Execute entire file               |
| ⌘ + Shift + R   | Run q file in new q instance      |
| ⌘ + Shift + Y   | Toggle paramater cache for lambda |<|MERGE_RESOLUTION|>--- conflicted
+++ resolved
@@ -241,18 +241,14 @@
 
 ### Edit Bundle q connection
 
-<<<<<<< HEAD
-When editing a **Bundled q** connection, you can edit the following properties
-=======
 When editing a **Bundled q** connection, you can edit the following properties:
->>>>>>> 3bf4bee7
-
-| Property               | Description                                                                                                                                                                                        |
-| ---------------------- | -------------------------------------------------------------------------------------------------------------------------------------------------------------------------------------------------- |
-| Server Name            | The name is already set as **local** and **cannot be edited**.                                                                                                                                     |
-| The connection address | This is already be set as `127.0.0.1` which corresponds to your **localhost** and **cannot be edited**.                                                                                            |
+
+| Property               | Description                                                                                                                                                                                         |
+| ---------------------- | --------------------------------------------------------------------------------------------------------------------------------------------------------------------------------------------------- |
+| Server Name            | The name is already set as **local** and **cannot be edited**.                                                                                                                                      |
+| The connection address | This is already be set as `127.0.0.1` which corresponds to your **localhost** and **cannot be edited**.                                                                                             |
 | Port                   | Set the port for the kdb server. Ensure the port used doesn't conflict with any other running q process; e.g. 5002. [Read here for more about setting a q port](https://code.kx.com/q/basics/ipc/). |
-| Label Name             | Select the label you want to assign the connection to.                                                                                                                                          |
+| Label Name             | Select the label you want to assign the connection to.                                                                                                                                              |
 
 ![Edit Bundle q connection](https://github.com/KxSystems/kx-vscode/blob/main/img/edit-bundle-q-conn-form.png?raw=true)
 
@@ -265,21 +261,17 @@
 | Server Name            | The server name / alias. The server name selected cannot be **local** or **insights**, as these are reserved for use by [Bundled q connections](#bundled-q) and [Insights connections](#insights-connection), respectively; e.g. dev |
 | The connection address | Set to the IP address of the kdb server; e.g. **localhost**.                                                                                                                                                                         |
 | Port                   | Enter the port used by the kdb server; e.g. 5001. Learn more about [setting a q port](https://code.kx.com/q/basics/ipc/) .                                                                                                           |
-| Edit Auth options      | Check the box if you wish to change **Auth options**. If you want to **remove the Auth** for this connection, select this checkbox and leave the **Username** and **Password** fields in **blank**.                                   |
+| Edit Auth options      | Check the box if you wish to change **Auth options**. If you want to **remove the Auth** for this connection, select this checkbox and leave the **Username** and **Password** fields in **blank**.                                  |
 | Username               | If authentication is needed, fill in the username otherwise, leave **blank**.                                                                                                                                                        |
-| Password               | If authentication is needed, fill in the password otherwise, leave **blank**.                                                                                                                                                         |
+| Password               | If authentication is needed, fill in the password otherwise, leave **blank**.                                                                                                                                                        |
 | Enable TLS Encryption  | Check the box is TLS is enabled. Learn more [about TLS encryption](https://code.kx.com/q/kb/ssl/).                                                                                                                                   |
-| Label Name             | Select the label to assign the connection to.                                                                                                                                                                                |
+| Label Name             | Select the label to assign the connection to.                                                                                                                                                                                        |
 
 ![Edit My q connection](https://github.com/KxSystems/kx-vscode/blob/main/img/edit-my-q-conn-form.png?raw=true)
 
 ### Edit Insights connection
 
-<<<<<<< HEAD
 When editing a **Insights** connection, you can edit the following properties:
-=======
-When editing an **Insights** connection, you can edit the following properties:
->>>>>>> 3bf4bee7
 
 | Property               | Description                                                                                                                                                                                                                          |
 | ---------------------- | ------------------------------------------------------------------------------------------------------------------------------------------------------------------------------------------------------------------------------------ |
