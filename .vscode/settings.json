--- conflicted
+++ resolved
@@ -8,10 +8,5 @@
   "[xml]": {
     "editor.defaultFormatter": "redhat.vscode-xml"
   },
-<<<<<<< HEAD
-  "kdb.connectionMap": {},
-  "kdb.targetMap": {}
-=======
   "terminal.integrated.scrollback": 4000
->>>>>>> 6733baba
 }