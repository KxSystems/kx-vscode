--- conflicted
+++ resolved
@@ -9,12 +9,6 @@
       "name": "Run Extension",
       "type": "extensionHost",
       "request": "launch",
-<<<<<<< HEAD
-      "args": [
-        "--profile-temp",
-        "--extensionDevelopmentPath=${workspaceFolder}"
-      ],
-=======
       "args": ["--extensionDevelopmentPath=${workspaceFolder}"],
       "outFiles": ["${workspaceFolder}/out/extension.js*"],
       "preLaunchTask": "npm: watch"
@@ -24,7 +18,6 @@
       "type": "extensionHost",
       "request": "launch",
       "args": ["--extensionDevelopmentPath=${workspaceFolder}"],
->>>>>>> 231da86d
       "outFiles": ["${workspaceFolder}/out/extension.js*"],
       "preLaunchTask": "npm: watch"
     },
@@ -41,24 +34,6 @@
       "type": "extensionHost",
       "request": "launch",
       "args": [
-<<<<<<< HEAD
-        "--profile-temp",
-        "--extensionDevelopmentPath=${workspaceFolder}",
-        "--extensionTestsPath=${workspaceFolder}/out-test/test/suite/index"
-      ],
-      "outFiles": ["${workspaceFolder}/out-test/**/*.js"],
-      "preLaunchTask": "npm: pretest"
-    },
-    {
-      "name": "Test Selected File",
-      "type": "extensionHost",
-      "request": "launch",
-      "args": [
-        "--profile-temp",
-        "--extensionDevelopmentPath=${workspaceFolder}",
-        "--extensionTestsPath=${workspaceFolder}/out-test/test/suite/index"
-      ],
-=======
         "--extensionDevelopmentPath=${workspaceFolder}",
         "--extensionTestsPath=${workspaceFolder}/out-test/test/suite/index"
       ],
@@ -73,7 +48,6 @@
         "--extensionDevelopmentPath=${workspaceFolder}",
         "--extensionTestsPath=${workspaceFolder}/out-test/test/suite/index"
       ],
->>>>>>> 231da86d
       "env": { "TEST_FILE": "${fileBasenameNoExtension}" },
       "outFiles": ["${workspaceFolder}/out-test/**/*.js"],
       "preLaunchTask": "npm: pretest"
