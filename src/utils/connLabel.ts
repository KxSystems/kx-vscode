/*
 * Copyright (c) 1998-2025 Kx Systems Inc.
 *
 * Licensed under the Apache License, Version 2.0 (the "License"); you may not use this file except in compliance with the
 * License. You may obtain a copy of the License at
 *
 * http://www.apache.org/licenses/LICENSE-2.0
 *
 * Unless required by applicable law or agreed to in writing, software distributed under the License is distributed on an
 * "AS IS" BASIS, WITHOUT WARRANTIES OR CONDITIONS OF ANY KIND, either express or implied. See the License for the
 * specific language governing permissions and limitations under the License.
 */

import { workspace } from "vscode";

import { ext } from "../extensionVariables";
<<<<<<< HEAD
import { MessageKind, notify } from "./notifications";
=======
import { kdbOutputLog } from "./core";
import { Telemetry } from "./telemetryClient";
>>>>>>> 9ebdb5f7
import { ConnectionLabel, Labels } from "../models/labels";
import { NewConnectionPannel } from "../panels/newConnection";
import { InsightsNode, KdbNode } from "../services/kdbTreeProvider";

const logger = "connLabel";

export function getWorkspaceLabels() {
  const existingConnLbls = workspace
    .getConfiguration()
    .get<Labels[]>("kdb.connectionLabels");
  ext.connLabelList.length = 0;
  if (existingConnLbls && existingConnLbls.length > 0) {
    existingConnLbls.forEach((label: Labels) => {
      ext.connLabelList.push(label);
    });
  }
}

export function createNewLabel(name: string, colorName: string) {
  getWorkspaceLabels();
  const color = ext.labelColors.find(
    (color) => color.name.toLowerCase() === colorName.toLowerCase(),
  );
  if (name === "") {
    notify("Label name can't be empty.", MessageKind.ERROR, { logger });
  }
  if (color && name !== "") {
    const newLbl: Labels = {
      name: name,
      color: color,
    };
    ext.connLabelList.push(newLbl);
    workspace
      .getConfiguration()
      .update("kdb.connectionLabels", ext.connLabelList, true);
    Telemetry.sendEvent("Label.Create", {}, getLabelStatistics());
  } else {
    notify("No Color selected for the label.", MessageKind.ERROR, {
      logger,
    });
  }
}

export function getWorkspaceLabelsConnMap() {
  const existingLabelConnMaps = workspace
    .getConfiguration()
    .get<ConnectionLabel[]>("kdb.labelsConnectionMap");
  ext.labelConnMapList.length = 0;
  if (existingLabelConnMaps && existingLabelConnMaps.length > 0) {
    existingLabelConnMaps.forEach((labelConnMap: ConnectionLabel) => {
      ext.labelConnMapList.push(labelConnMap);
    });
  }
}

export function addConnToLabel(labelName: string, connName: string) {
  const label = ext.connLabelList.find(
    (lbl) => lbl.name.toLowerCase() === labelName.toLowerCase(),
  );
  if (label) {
    if (ext.labelConnMapList.length > 0) {
      const labelConnMap = ext.labelConnMapList.find(
        (lbl) => lbl.labelName === labelName,
      );
      if (labelConnMap) {
        if (!labelConnMap.connections.includes(connName)) {
          labelConnMap.connections.push(connName);
        }
      } else {
        ext.labelConnMapList.push({
          labelName: labelName,
          connections: [connName],
        });
      }
    } else {
      ext.labelConnMapList.push({
        labelName: labelName,
        connections: [connName],
      });
    }
    Telemetry.sendEvent(
      "Label.Assign.Connection",
      {},
      getConnectionLabelStatistics(connName),
    );
  }
}

export function removeConnFromLabels(connName: string) {
  ext.labelConnMapList.forEach((labelConnMap) => {
    if (labelConnMap.connections.includes(connName)) {
      labelConnMap.connections = labelConnMap.connections.filter(
        (conn: string) => conn !== connName,
      );
    }
  });
  workspace
    .getConfiguration()
    .update("kdb.labelsConnectionMap", ext.labelConnMapList, true);
  Telemetry.sendEvent(
    "Label.Remove.Connection",
    {},
    getConnectionLabelStatistics(connName),
  );
}

export async function handleLabelsConnMap(labels: string[], connName: string) {
  removeConnFromLabels(connName);
  labels.forEach((label) => {
    addConnToLabel(label, connName);
  });
  await workspace
    .getConfiguration()
    .update("kdb.labelsConnectionMap", ext.labelConnMapList, true);
}

export function retrieveConnLabelsNames(
  conn: KdbNode | InsightsNode,
): string[] {
  const connName =
    conn instanceof KdbNode ? conn.details.serverAlias : conn.details.alias;
  const labels: string[] = [];
  ext.labelConnMapList.forEach((labelConnMap) => {
    if (labelConnMap.connections.includes(connName)) {
      labels.push(labelConnMap.labelName);
    }
  });
  return labels;
}

export function renameLabel(name: string, newName: string) {
  getWorkspaceLabels();
  const found = ext.connLabelList.find((item) => item.name === name);
  if (found) {
    found.name = newName;
  }
  getWorkspaceLabelsConnMap();
  const target = ext.labelConnMapList.find((item) => item.labelName === name);
  if (target) {
    target.labelName = newName;
  }
  workspace
    .getConfiguration()
    .update("kdb.labelsConnectionMap", ext.labelConnMapList, true)
    .then(() =>
      workspace
        .getConfiguration()
        .update("kdb.connectionLabels", ext.connLabelList, true),
    );
  NewConnectionPannel.refreshLabels();
}

export function setLabelColor(name: string, color: string) {
  getWorkspaceLabels();
  const found = ext.connLabelList.find((item) => item.name === name);
  if (found) {
    const target = ext.labelColors.find((value) => value.name === color);
    if (target) {
      found.color = target;
    }
  }
  workspace
    .getConfiguration()
    .update("kdb.connectionLabels", ext.connLabelList, true);
  NewConnectionPannel.refreshLabels();
}

export function deleteLabel(name: string) {
  getWorkspaceLabels();
  const found = ext.connLabelList.find((item) => item.name === name);
  if (found) {
    ext.connLabelList.splice(ext.connLabelList.indexOf(found), 1);
  }
  workspace
    .getConfiguration()
    .update("kdb.connectionLabels", ext.connLabelList, true);
  Telemetry.sendEvent("Label.Delete", {}, getLabelStatistics());

  NewConnectionPannel.refreshLabels();
}

export function isLabelEmpty(name: string) {
  const found = ext.labelConnMapList.find((item) => item.labelName === name);
  if (found) {
    return found.connections.length === 0;
  }
  return true;
}

export function isLabelContentChanged(name: string) {
  const found = ext.latestLblsChanged.find((item) => item === name);
  if (found) {
    return true;
  }
  return false;
}

export function getLabelStatistics(): Record<string, number> {
  const statistics: Record<string, number> = {
    count: ext.connLabelList.length,
  };

  ext.labelColors.forEach((color) => {
    statistics[color.name] = 0;
  });

  ext.connLabelList.forEach((label) => {
    if (label.color && label.color.name in statistics) {
      statistics[label.color.name]++;
    }
  });

  return statistics;
}

export function getConnectionLabelStatistics(
  connName: string,
): Record<string, number> {
  const statistics: Record<string, number> = { count: 0 };

  ext.labelColors.forEach((color) => {
    statistics[color.name] = 0;
  });

  const linkedLabels = ext.labelConnMapList
    .filter((connectionLabel) => connectionLabel.connections.includes(connName))
    .map((connectionLabel) => connectionLabel.labelName);

  ext.connLabelList.forEach((label) => {
    if (linkedLabels.includes(label.name)) {
      statistics.count++;
      if (label.color && label.color.name in statistics) {
        statistics[label.color.name]++;
      }
    }
  });

  return statistics;
}<|MERGE_RESOLUTION|>--- conflicted
+++ resolved
@@ -14,12 +14,8 @@
 import { workspace } from "vscode";
 
 import { ext } from "../extensionVariables";
-<<<<<<< HEAD
-import { MessageKind, notify } from "./notifications";
-=======
 import { kdbOutputLog } from "./core";
 import { Telemetry } from "./telemetryClient";
->>>>>>> 9ebdb5f7
 import { ConnectionLabel, Labels } from "../models/labels";
 import { NewConnectionPannel } from "../panels/newConnection";
 import { InsightsNode, KdbNode } from "../services/kdbTreeProvider";
