/*
 * Copyright (c) 1998-2025 Kx Systems Inc.
 *
 * Licensed under the Apache License, Version 2.0 (the "License"); you may not use this file except in compliance with the
 * License. You may obtain a copy of the License at
 *
 * http://www.apache.org/licenses/LICENSE-2.0
 *
 * Unless required by applicable law or agreed to in writing, software distributed under the License is distributed on an
 * "AS IS" BASIS, WITHOUT WARRANTIES OR CONDITIONS OF ANY KIND, either express or implied. See the License for the
 * specific language governing permissions and limitations under the License.
 */

import * as vscode from "vscode";

import { ext } from "../extensionVariables";
import { Telemetry } from "./telemetryClient";

export async function feedbackSurveyDialog(
  sawSurveyAlready: boolean,
  extSurveyTriggerCount: number,
  hideSurvey: boolean,
): Promise<{
  sawSurveyAlready: boolean;
  extSurveyTriggerCount: number;
}> {
  extSurveyTriggerCount += 1;

  if (hideSurvey) {
    return { sawSurveyAlready, extSurveyTriggerCount };
  }

  if (!sawSurveyAlready && extSurveyTriggerCount >= 3) {
    sawSurveyAlready = true;
    extSurveyTriggerCount = 0;
    await showSurveyDialog();
    return { sawSurveyAlready, extSurveyTriggerCount };
  }

  if (sawSurveyAlready && extSurveyTriggerCount >= 5) {
    extSurveyTriggerCount = 0;
    await showSurveyDialog();
    return { sawSurveyAlready, extSurveyTriggerCount };
  }

  return { sawSurveyAlready, extSurveyTriggerCount };
}

async function showSurveyDialog() {
  const SURVEY_URL = ext.urlLinks.survey;
  const result = await vscode.window.showInformationMessage(
    "Got 2 Minutes? Help us make the KX extension even better for your workflows.",
    "Take Survey",
    "Don't show me this message next time",
  );
  if (result === "Take Survey") {
    vscode.env.openExternal(vscode.Uri.parse(SURVEY_URL));
<<<<<<< HEAD
  } else {
    Telemetry.sendEvent("Help&Feedback.Hide.Survey");
=======
  } else if (result === "Don't show me this message next time") {
>>>>>>> b52ce485
    await vscode.workspace
      .getConfiguration("kdb")
      .update("hideSurvey", true, vscode.ConfigurationTarget.Global);
  }
}

/* istanbul ignore next */
export async function handleFeedbackSurvey() {
  const context = ext.context;

  const hideSurvey = vscode.workspace
    .getConfiguration("kdb")
    .get<boolean>("hideSurvey", false);
  const sawSurveyAlready = context.globalState.get<boolean>(
    "sawSurveyAlready",
    false,
  );
  const extSurveyTriggerCount =
    context.globalState.get<number>("extSurveyTriggerCount", 0) || 0;

  const updatedValues = await feedbackSurveyDialog(
    sawSurveyAlready,
    extSurveyTriggerCount,
    hideSurvey,
  );

  await context.globalState.update(
    "sawSurveyAlready",
    updatedValues.sawSurveyAlready,
  );
  await context.globalState.update(
    "extSurveyTriggerCount",
    updatedValues.extSurveyTriggerCount,
  );
}<|MERGE_RESOLUTION|>--- conflicted
+++ resolved
@@ -55,12 +55,8 @@
   );
   if (result === "Take Survey") {
     vscode.env.openExternal(vscode.Uri.parse(SURVEY_URL));
-<<<<<<< HEAD
-  } else {
+  } else if (result === "Don't show me this message next time") {
     Telemetry.sendEvent("Help&Feedback.Hide.Survey");
-=======
-  } else if (result === "Don't show me this message next time") {
->>>>>>> b52ce485
     await vscode.workspace
       .getConfiguration("kdb")
       .update("hideSurvey", true, vscode.ConfigurationTarget.Global);
