--- conflicted
+++ resolved
@@ -14,11 +14,7 @@
 import * as vscode from "vscode";
 
 import { ext } from "../extensionVariables";
-<<<<<<< HEAD
-import { MessageKind, notify } from "./notifications";
-=======
 import { Telemetry } from "./telemetryClient";
->>>>>>> 9ebdb5f7
 
 export async function feedbackSurveyDialog(
   sawSurveyAlready: boolean,
