--- conflicted
+++ resolved
@@ -171,7 +171,6 @@
   return workspace.getConfiguration().get("kdb.servers");
 }
 
-<<<<<<< HEAD
 export function getHideDetailedConsoleQueryOutput(): void {
   const setting = workspace
     .getConfiguration()
@@ -208,26 +207,6 @@
       );
   }
 }
-
-export function getHideDetailedConsoleQueryOutput(): void {
-  const setting = workspace
-    .getConfiguration()
-    .get<boolean | undefined>("kdb.hideDetailedConsoleQueryOutput");
-  if (setting === undefined) {
-    workspace
-      .getConfiguration()
-      .update(
-        "kdb.hideDetailedConsoleQueryOutput",
-        true,
-        ConfigurationTarget.Global
-      );
-    ext.hideDetailedConsoleQueryOutput = true;
-  } else {
-    ext.hideDetailedConsoleQueryOutput = setting;
-  }
-}
-=======
->>>>>>> 06d22e16
 export function setOutputWordWrapper(): void {
   let existWrap = false;
   const logConfig = workspace.getConfiguration("[Log]");
