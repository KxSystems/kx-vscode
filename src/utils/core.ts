--- conflicted
+++ resolved
@@ -5,11 +5,7 @@
 import { env } from "node:process";
 import { tmpdir } from "os";
 import { join } from "path";
-<<<<<<< HEAD
 import { commands, ConfigurationTarget, Uri, window, workspace } from "vscode";
-=======
-import { ConfigurationTarget, Uri, commands, window, workspace } from "vscode";
->>>>>>> 3a786945
 import { installTools } from "../commands/installTools";
 import { ext } from "../extensionVariables";
 import { QueryResult } from "../models/queryResult";
@@ -81,11 +77,7 @@
   childProcess: ChildProcess,
   args: string[]
 ): void {
-<<<<<<< HEAD
   window.showInformationMessage("q process started successfully!");
-=======
-  window.showInformationMessage("Q process started successfully!");
->>>>>>> 3a786945
   ext.outputChannel.appendLine(
     `Child process id ${childProcess.pid!} saved in cache.`
   );
@@ -150,25 +142,14 @@
 
 export async function checkLocalInstall(): Promise<void> {
   const QHOME = workspace.getConfiguration().get<string>("kdb.qHomeDirectory");
-<<<<<<< HEAD
-  if (QHOME) {
-    env.QHOME = QHOME;
-    if (!pathExists(env.QHOME)) {
-=======
   if (QHOME || env.QHOME) {
     env.QHOME = QHOME || env.QHOME;
     if (!pathExists(env.QHOME!)) {
->>>>>>> 3a786945
       ext.outputChannel.appendLine("QHOME path stored is empty");
     }
     await writeFile(
       join(__dirname, "qinstall.md"),
-<<<<<<< HEAD
-      `# q runtime installed location: \n### ${QHOME}`
-    );
-    ext.outputChannel.appendLine(`Installation of q found here: ${QHOME}`);
-=======
-      `# Q runtime installed location: \n### ${env.QHOME}`
+      `# q runtime installed location: \n### ${env.QHOME}`
     );
 
     // persist the QHOME to global settings
@@ -176,14 +157,14 @@
       .getConfiguration()
       .update("kdb.qHomeDirectory", env.QHOME, ConfigurationTarget.Global);
 
-    ext.outputChannel.appendLine(`Installation of Q found here: ${env.QHOME}`);
+    ext.outputChannel.appendLine(`Installation of q found here: ${env.QHOME}`);
 
     const hideNotification = await workspace
       .getConfiguration()
       .get<boolean>("kdb.hideInstallationNotification");
     if (!hideNotification) {
       window.showInformationMessage(
-        `Installation of Q found here: ${env.QHOME}`
+        `Installation of q found here: ${env.QHOME}`
       );
     }
 
@@ -196,7 +177,6 @@
         ConfigurationTarget.Global
       );
 
->>>>>>> 3a786945
     return;
   }
 
@@ -205,11 +185,7 @@
 
   window
     .showInformationMessage(
-<<<<<<< HEAD
       "Local q installation not found!",
-=======
-      "Local Q installation not found!",
->>>>>>> 3a786945
       "Install new instance",
       "Cancel"
     )
