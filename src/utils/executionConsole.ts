--- conflicted
+++ resolved
@@ -1,6 +1,3 @@
-<<<<<<< HEAD
-import { OutputChannel, commands, window } from "vscode";
-=======
 /*
  * Copyright (c) 1998-2023 Kx Systems Inc.
  *
@@ -14,8 +11,7 @@
  * specific language governing permissions and limitations under the License.
  */
 
-import { OutputChannel, window } from "vscode";
->>>>>>> 0a537e58
+import { OutputChannel, commands, window } from "vscode";
 
 export class ExecutionConsole {
   public static current: ExecutionConsole | undefined;
