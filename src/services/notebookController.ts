--- conflicted
+++ resolved
@@ -17,7 +17,6 @@
 import { InsightsConnection } from "../classes/insightsConnection";
 import { LocalConnection } from "../classes/localConnection";
 import { ReplConnection } from "../classes/replConnection";
-<<<<<<< HEAD
 import { getPartialDatasourceFile } from "../commands/dataSourceCommand";
 import {
   executeDataQuery,
@@ -28,16 +27,6 @@
 import { findConnection, getServerForUri } from "../commands/workspaceCommand";
 import { ext } from "../extensionVariables";
 import { ExecutionTypes } from "../models/execution";
-=======
-import {
-  getPartialDatasourceFile,
-  populateScratchpad,
-  runDataSource,
-} from "../commands/dataSourceCommand";
-import { executeQuery } from "../commands/serverCommand";
-import { findConnection, getServerForUri } from "../commands/workspaceCommand";
-import { ext } from "../extensionVariables";
->>>>>>> 231da86d
 import { CellKind } from "../models/notebook";
 import { getBasename } from "../utils/core";
 import { selectNotebookExecutionType } from "../utils/execution";
@@ -77,16 +66,10 @@
 
   async executeRepl(
     cells: vscode.NotebookCell[],
-<<<<<<< HEAD
-    controller: vscode.NotebookController,
-  ) {
-    const repl = ReplConnection.getOrCreateInstance();
-=======
     notebook: vscode.NotebookDocument,
     controller: vscode.NotebookController,
   ) {
     const repl = await ReplConnection.getOrCreateInstance(notebook.uri);
->>>>>>> 231da86d
 
     for (const cell of cells) {
       const execution = controller.createNotebookCellExecution(cell);
@@ -100,17 +83,9 @@
         if (kind === CellKind.SQL) {
           throw new Error("SQL is not supported on REPL.");
         }
-<<<<<<< HEAD
-        if (kind === CellKind.PYTHON) {
-          throw new Error("Python is not supported on REPL.");
-        }
-        const result = await repl.executeQuery(
-          cell.document.getText(),
-=======
         const text = cell.document.getText();
         const result = await repl.executeQuery(
           kind === CellKind.PYTHON ? getPythonWrapper(text) : text,
->>>>>>> 231da86d
           execution.token,
         );
         this.replaceOutput(execution, {
@@ -134,11 +109,7 @@
     controller: vscode.NotebookController,
   ): Promise<void> {
     if (getServerForUri(notebook.uri) === ext.REPL) {
-<<<<<<< HEAD
-      return this.executeRepl(cells, controller);
-=======
       return this.executeRepl(cells, notebook, controller);
->>>>>>> 231da86d
     }
 
     const conn = await findConnection(notebook.uri);
