/*
 * Copyright (c) 1998-2023 Kx Systems Inc.
 *
 * Licensed under the Apache License, Version 2.0 (the "License"); you may not use this file except in compliance with the
 * License. You may obtain a copy of the License at
 *
 * http://www.apache.org/licenses/LICENSE-2.0
 *
 * Unless required by applicable law or agreed to in writing, software distributed under the License is distributed on an
 * "AS IS" BASIS, WITHOUT WARRANTIES OR CONDITIONS OF ANY KIND, either express or implied. See the License for the
 * specific language governing permissions and limitations under the License.
 */

import * as path from "path";
import {
  Event,
  EventEmitter,
  MarkdownString,
  TreeDataProvider,
  TreeItem,
  TreeItemCollapsibleState,
  commands,
} from "vscode";
import { ext } from "../extensionVariables";
import { InsightDetails, Insights } from "../models/insights";
import { Server, ServerDetails } from "../models/server";
import {
  loadDictionaries,
  loadFunctions,
  loadNamespaces,
  loadTables,
  loadVariables,
  loadViews,
} from "../models/serverObject";
import {
  getInsightsAlias,
  getServerAlias,
  getServerIconState,
  getServerName,
  getStatus,
} from "../utils/core";
import { ConnectionManagementService } from "./connectionManagerService";
import { InsightsConnection } from "../classes/insightsConnection";
import {
  getWorkspaceLabels,
  getWorkspaceLabelsConnMap,
  isLabelContentChanged,
  isLabelEmpty,
  retrieveConnLabelsNames,
} from "../utils/connLabel";
import { Labels } from "../models/labels";

export class KdbTreeProvider implements TreeDataProvider<TreeItem> {
  private _onDidChangeTreeData: EventEmitter<
    KdbNode | InsightsNode | undefined | void
  > = new EventEmitter<KdbNode | InsightsNode | undefined | void>();
  readonly onDidChangeTreeData: Event<
    KdbNode | InsightsNode | undefined | void
  > = this._onDidChangeTreeData.event;

  constructor(
    private serverList: Server,
    private insightsList: Insights,
  ) {}

  reload(): void {
    this._onDidChangeTreeData.fire();
  }

  refresh(serverList: Server): void {
    ext.isBundleQCreated = false;
    this.serverList = serverList;
    this._onDidChangeTreeData.fire();
  }

  refreshInsights(insightsList: Insights): void {
    this.insightsList = insightsList;
    this._onDidChangeTreeData.fire();
  }

  getTreeItem(element: KdbNode | InsightsNode): TreeItem {
    if (
      element instanceof KdbNode &&
      element.details.managed &&
      element.details.serverAlias === "local"
    ) {
      ext.isBundleQCreated = true;
    }
    if (
      element instanceof InsightsMetaNode ||
      element instanceof MetaObjectPayloadNode
    ) {
      element.command = {
        command: "kdb.open.meta",
        title: "Open Meta Object",
        arguments: [element],
      };
    }
    return element;
  }

  async getChildren(element?: TreeItem): Promise<TreeItem[]> {
    if (!this.serverList || !this.insightsList) {
      return [];
    }

    if (!element) {
      getWorkspaceLabels();
      getWorkspaceLabelsConnMap();

      const orphans: TreeItem[] = [];
      const nodes = ext.connLabelList.map((label) => new LabelNode(label));
      const items = this.getMergedElements(element);

      let orphan, found;
      for (const item of items) {
        orphan = true;
        if (item instanceof KdbNode || item instanceof InsightsNode) {
          const labels = retrieveConnLabelsNames(item);
          for (const label of labels) {
            found = nodes.find((node) => label === node.source.name);
            if (found) {
              found.children.push(item);
              orphan = false;
            }
          }
        }
        if (orphan) {
          orphans.push(item);
        }
      }
      return [...orphans, ...nodes];
    } else if (element instanceof LabelNode) {
      return element.children;
    } else if (
      element.contextValue !== undefined &&
      ext.kdbrootNodes.indexOf(element.contextValue) !== -1
    ) {
      return Promise.resolve(await this.getNamespaces());
    } else if (
      element.contextValue !== undefined &&
      ext.kdbinsightsNodes.indexOf(element.contextValue) !== -1
    ) {
      return Promise.resolve(await this.getMetas(element.contextValue));
    } else if (element.contextValue === "ns") {
      return Promise.resolve(
        this.getCategories(
          (element as QNamespaceNode).details?.toString(),
          ext.qObjectCategories,
        ),
      );
    } else if (
      element.contextValue === "meta" &&
      element instanceof InsightsMetaNode
    ) {
      return Promise.resolve(this.getMetaObjects(element.connLabel));
    } else {
      return Promise.resolve(this.getServerObjects(element));
    }
  }

  private getMergedElements(_element?: TreeItem): TreeItem[] {
    ext.connectionsList.length = 0;
    const servers = this.getChildElements(_element);
    const insights = this.getInsightsChildElements();
    ext.connectionsList.push(...servers, ...insights);
    ext.kdbConnectionAliasList.length = 0;
    getServerAlias(servers.map((x) => x.details));
    getInsightsAlias(insights.map((x) => x.details));
    return [...servers, ...insights];
  }

  // eslint-disable-next-line @typescript-eslint/no-unused-vars
  private getChildElements(_element?: TreeItem): KdbNode[] {
    return this.createLeafItems(this.serverList);
  }

  // eslint-disable-next-line @typescript-eslint/no-unused-vars
  private getInsightsChildElements(_element?: InsightsNode): InsightsNode[] {
    return this.createInsightLeafItems(this.insightsList);
  }

  /* istanbul ignore next */
  private async getMetas(connLabel: string): Promise<InsightsMetaNode[]> {
    const connMng = new ConnectionManagementService();
    const conn = connMng.retrieveConnectedConnection(connLabel);
    if (conn) {
      return [
        new InsightsMetaNode(
          [],
          "meta",
          "",
          TreeItemCollapsibleState.Collapsed,
          connLabel,
        ),
      ];
    } else {
      return new Array<InsightsMetaNode>();
    }
  }

  private async getNamespaces(): Promise<QNamespaceNode[]> {
    const ns = await loadNamespaces();
    const result = ns.map(
      (x) =>
        new QNamespaceNode(
          [],
          x.name,
          "",
          TreeItemCollapsibleState.Collapsed,
          x.fname,
        ),
    );
    if (result !== undefined) {
      return result;
    } else {
      return new Array<QNamespaceNode>();
    }
  }

  private async getCategories(
    ns: string | undefined,
    objectCategories: string[],
  ): Promise<QCategoryNode[]> {
    // filter out views for non-default namespaces
    let filteredCategories;
    if (ns !== ".") {
      filteredCategories = objectCategories.filter((item) => {
        return item !== "Views";
      });
    } else {
      filteredCategories = objectCategories;
    }
    const result = filteredCategories.map(
      (x) =>
        new QCategoryNode(
          [],
          x,
          "",
          ns ?? "",
          TreeItemCollapsibleState.Collapsed,
        ),
    );
    return result;
  }

  private async getServerObjects(
    serverType: TreeItem,
  ): Promise<QServerNode[] | QNamespaceNode[]> {
    if (serverType === undefined) return new Array<QServerNode>();
    const ns = serverType.contextValue ?? "";
    if (serverType.label === ext.qObjectCategories[0]) {
      // dictionaries
      const dicts = await loadDictionaries(serverType.contextValue ?? "");
      const result = dicts.map(
        (x) =>
          new QServerNode(
            [],
            `${ns === "." ? "" : ns + "."}${x.name}`,
            "",
            TreeItemCollapsibleState.None,
            "p-dictionary",
          ),
      );
      if (result !== undefined) {
        return result;
      } else {
        return new Array<QServerNode>();
      }
    } else if (serverType.label === ext.qObjectCategories[1]) {
      // functions
      const funcs = await loadFunctions(serverType.contextValue ?? "");
      const result = funcs.map(
        (x) =>
          new QServerNode(
            [],
            `${ns === "." ? "" : ns + "."}${x.name}`,
            "",
            TreeItemCollapsibleState.None,
            "p-function",
          ),
      );
      if (result !== undefined) {
        return result;
      } else {
        return new Array<QServerNode>();
      }
    } else if (serverType.label === ext.qObjectCategories[2]) {
      // tables
      const tables = await loadTables(serverType.contextValue ?? "");
      const result = tables.map(
        (x) =>
          new QServerNode(
            [],
            `${ns === "." ? "" : ns + "."}${x.name}`,
            "",
            TreeItemCollapsibleState.None,
            "p-table",
          ),
      );
      if (result !== undefined) {
        return result;
      } else {
        return new Array<QServerNode>();
      }
    } else if (serverType.label === ext.qObjectCategories[3]) {
      // variables
      const vars = await loadVariables(serverType.contextValue ?? "");
      const result = vars.map(
        (x) =>
          new QServerNode(
            [],
            `${ns === "." ? "." : ""}${x.name}`,
            "",
            TreeItemCollapsibleState.None,
            "p-var",
          ),
      );
      if (result !== undefined) {
        return result;
      } else {
        return new Array<QServerNode>();
      }
    } else if (serverType.label === ext.qObjectCategories[4]) {
      // views
      const views = await loadViews();
      const result = views.map(
        (x) =>
          new QServerNode(
            [],
            `${ns === "." ? "" : "."}${x}`,
            "",
            TreeItemCollapsibleState.None,
            "p-view",
          ),
      );
      if (result !== undefined) {
        return result;
      } else {
        return new Array<QServerNode>();
      }
    } else if (serverType.label === ext.qObjectCategories[5]) {
      // nested namespaces
      const namespaces = await loadNamespaces(ns);
      const result = namespaces.map(
        (x) =>
          new QNamespaceNode(
            [],
            x.fname,
            "",
            TreeItemCollapsibleState.Collapsed,
            x.fname,
          ),
      );
      if (result !== undefined) {
        return result;
      } else {
        return Array<QNamespaceNode>();
      }
    }
    return new Array<QServerNode>();
  }

  /* istanbul ignore next */
  private async getMetaObjects(
    connLabel: string,
  ): Promise<MetaObjectPayloadNode[]> {
    const connMng = new ConnectionManagementService();
    const conn = connMng.retrieveConnectedConnection(connLabel);
    const isInsights = conn instanceof InsightsConnection;
    if (conn && isInsights) {
      const meta = conn.meta;
      if (!meta) {
        return new Array<MetaObjectPayloadNode>();
      }
      const objects: MetaObjectPayloadNode[] = [];
      if (meta.payload.schema) {
        objects.push(
          new MetaObjectPayloadNode(
            [],
            "schema",
            "",
            TreeItemCollapsibleState.None,
            "schemaicon",
            connLabel,
          ),
        );
      }
      if (meta.payload.api) {
        objects.push(
          new MetaObjectPayloadNode(
            [],
            "api",
            "",
            TreeItemCollapsibleState.None,
            "apiicon",
            connLabel,
          ),
        );
      }
      if (meta.payload.dap) {
        objects.push(
          new MetaObjectPayloadNode(
            [],
            "dap",
            "",
            TreeItemCollapsibleState.None,
            "dapicon",
            connLabel,
          ),
        );
      }
      if (meta.payload.rc) {
        objects.push(
          new MetaObjectPayloadNode(
            [],
            "rc",
            "",
            TreeItemCollapsibleState.None,
            "rcicon",
            connLabel,
          ),
        );
      }
      if (meta.payload.agg) {
        objects.push(
          new MetaObjectPayloadNode(
            [],
            "agg",
            "",
            TreeItemCollapsibleState.None,
            "aggicon",
            connLabel,
          ),
        );
      }

      return objects;
    } else {
      return new Array<MetaObjectPayloadNode>();
    }
  }

  private createLeafItems(servers: Server): KdbNode[] {
    const keys: string[] = Object.keys(servers);
    return keys.map(
      (x) =>
        new KdbNode(
          x.split(":"),
          `${servers[x].serverName}:${servers[x].serverPort}`,
          servers[x],
          ext.connectionNode?.label === getServerName(servers[x])
            ? TreeItemCollapsibleState.Collapsed
            : TreeItemCollapsibleState.None,
        ),
    );
  }

  private createInsightLeafItems(insights: Insights): InsightsNode[] {
    const connMng = new ConnectionManagementService();
    const keys: string[] = Object.keys(insights);
    return keys.map((x) => {
      const isConnected = connMng.retrieveConnectedConnection(
        insights[x].alias,
      );
      return new InsightsNode(
        [],
        insights[x].alias,
        insights[x],
        isConnected
          ? TreeItemCollapsibleState.Collapsed
          : TreeItemCollapsibleState.None,
      );
    });
  }
}

export class KdbNode extends TreeItem {
  constructor(
    public readonly children: string[],
    public readonly label: string,
    public readonly details: ServerDetails,
    public readonly collapsibleState: TreeItemCollapsibleState,
  ) {
    if (details.serverAlias != "") {
      label = label + ` [${details.serverAlias}]`;
    }

    // set context for root nodes
    if (ext.kdbrootNodes.indexOf(label) === -1) {
      ext.kdbrootNodes.push(label);
      commands.executeCommand("setContext", "kdb.rootNodes", ext.kdbrootNodes);
    }

    // set context for nodes without auth
    if (details.auth === false) {
      if (ext.kdbNodesWithoutAuth.indexOf(label) === -1) {
        ext.kdbNodesWithoutAuth.push(label);
        commands.executeCommand(
          "setContext",
          "kdb.kdbNodesWithoutAuth",
          ext.kdbNodesWithoutAuth,
        );
      }
    } else {
      const index = ext.kdbNodesWithoutAuth.indexOf(label);
      if (index !== -1) {
        ext.kdbNodesWithoutAuth.splice(index, 1);
        commands.executeCommand(
          "setContext",
          "kdb.kdbNodesWithoutAuth",
          ext.kdbNodesWithoutAuth,
        );
      }
    }

    // set context for nodes without tls
    if (details.tls === false) {
      if (ext.kdbNodesWithoutTls.indexOf(label) === -1) {
        ext.kdbNodesWithoutTls.push(label);
        commands.executeCommand(
          "setContext",
          "kdb.kdbNodesWithoutTls",
          ext.kdbNodesWithoutTls,
        );
      }
    } else {
      const index = ext.kdbNodesWithoutTls.indexOf(label);
      if (index !== -1) {
        ext.kdbNodesWithoutTls.splice(index, 1);
        commands.executeCommand(
          "setContext",
          "kdb.kdbNodesWithoutTls",
          ext.kdbNodesWithoutTls,
        );
      }
    }

    super(label, collapsibleState);
    this.description = this.getDescription();
    this.tooltip = this.getTooltip();
  }

  getTooltip(): MarkdownString {
    const tooltipMd = new MarkdownString();
    const title = `${this.details.serverAlias} ${getStatus(this.label)}`;
    tooltipMd.appendMarkdown(`### ${title}\n`);
    tooltipMd.appendMarkdown(
      `${this.details.serverName}:${this.details.serverPort}`,
    );
    return tooltipMd;
  }

  getDescription(): string {
    return this.collapsibleState === TreeItemCollapsibleState.None &&
      this.children.length > 2
      ? `${this.children[2]}:${"*".repeat(this.children[3].length)}`
      : "";
  }

  iconPath = getNamedIconPath("p-q-connection", this.label);

  contextValue = this.label; // "root";
}

export class InsightsNode extends TreeItem {
  constructor(
    public readonly children: string[],
    public readonly label: string,
    public readonly details: InsightDetails,
    public readonly collapsibleState: TreeItemCollapsibleState,
  ) {
    // set context for root nodes
    if (ext.kdbinsightsNodes.indexOf(label) === -1) {
      const indexOriginalLabel = ext.kdbinsightsNodes.indexOf(label);
      if (indexOriginalLabel !== -1) {
        ext.kdbinsightsNodes.splice(indexOriginalLabel, 1);
      }
      ext.kdbinsightsNodes.push(label);
      commands.executeCommand(
        "setContext",
        "kdb.insightsNodes",
        ext.kdbinsightsNodes,
      );
    }

    super(label, collapsibleState);
    this.tooltip = this.getTooltip();
    this.description = this.getDescription();
  }

  getTooltip(): MarkdownString {
    const tooltipMd = new MarkdownString();
    const title = `${this.label} ${getStatus(this.label)}`;
    tooltipMd.appendMarkdown(`### ${title}\n`);
    tooltipMd.appendMarkdown(
      `${this.details.server.replace(/:\/\//g, "&#65279;://")}`,
    );
    return tooltipMd;
  }

  getDescription(): string {
    return this.collapsibleState === TreeItemCollapsibleState.None &&
      this.children.length > 2
      ? `${this.children[2]}:${"*".repeat(this.children[3].length)}`
      : "";
  }

  iconPath = getNamedIconPath("p-insights", this.label);

  contextValue = this.label; // "root";
}

export class InsightsMetaNode extends TreeItem {
  constructor(
    public readonly children: string[],
    public readonly label: string,
    public readonly details: string,
    public readonly collapsibleState: TreeItemCollapsibleState,
    public readonly connLabel: string,
  ) {
    super(label, collapsibleState);
    this.description = this.getDescription();
  }

  getDescription(): string {
    return "";
  }

  iconPath = {
    light: path.join(
      __filename,
      "..",
      "..",
      "resources",
      "light",
      "metaicon.svg",
    ),
    dark: path.join(
      __filename,
      "..",
      "..",
      "resources",
      "dark",
      "metaicon.svg",
    ),
  };
  contextValue = "meta";
}

export class QNamespaceNode extends TreeItem {
  constructor(
    public readonly children: string[],
    public readonly label: string,
    public readonly details: string,
    public readonly collapsibleState: TreeItemCollapsibleState,
    public readonly fullName: string,
  ) {
    details = fullName;
    super(label, collapsibleState);
    this.description = this.getDescription();
  }

  getDescription(): string {
    return "";
  }

  iconPath = {
    light: path.join(
      __filename,
      "..",
      "..",
      "resources",
      "light",
      "namespaces.svg",
    ),
    dark: path.join(
      __filename,
      "..",
      "..",
      "resources",
      "dark",
      "namespaces.svg",
    ),
  };
  contextValue = "ns";
}

export class QCategoryNode extends TreeItem {
  constructor(
    public readonly children: string[],
    public readonly label: string,
    public readonly details: string,
    public readonly ns: string,
    public readonly collapsibleState: TreeItemCollapsibleState,
  ) {
    details = "";
    super(label, collapsibleState);
    this.description = this.getDescription();
  }

  getDescription(): string {
    return "";
  }

  iconPath = {
    light: path.join(
      __filename,
      "..",
      "..",
      "resources",
      "light",
      `${this.label.toLowerCase()}.svg`,
    ),
    dark: path.join(
      __filename,
      "..",
      "..",
      "resources",
      "dark",
      `${this.label.toLowerCase()}.svg`,
    ),
  };
  contextValue = this.ns; // "category";
}

export class MetaObjectPayloadNode extends TreeItem {
  constructor(
    public readonly children: string[],
    public readonly label: string,
    public readonly details: string,
    public readonly collapsibleState: TreeItemCollapsibleState,
    public readonly coreIcon: string,
    public readonly connLabel: string,
  ) {
    super(label, collapsibleState);
    this.description = "";
  }
  iconPath = {
    light: path.join(
      __filename,
      "..",
      "..",
      "resources",
      "light",
      `${this.coreIcon}.svg`,
    ),
    dark: path.join(
      __filename,
      "..",
      "..",
      "resources",
      "dark",
      `${this.coreIcon}.svg`,
    ),
  };
}

export class QServerNode extends TreeItem {
  constructor(
    public readonly children: string[],
    public readonly label: string,
    public readonly details: string,
    public readonly collapsibleState: TreeItemCollapsibleState,
    public readonly coreIcon: string,
  ) {
    details = "";
    super(label, collapsibleState);
    this.description = this.getDescription();
  }

  getDescription(): string {
    return "";
  }

  iconPath = {
    light: path.join(
      __filename,
      "..",
      "..",
      "resources",
      "light",
      `${this.coreIcon}.svg`,
    ),
    dark: path.join(
      __filename,
      "..",
      "..",
      "resources",
      "dark",
      `${this.coreIcon}.svg`,
    ),
  };
  contextValue = this.label;
}

export class LabelNode extends TreeItem {
  readonly children: TreeItem[] = [];
  static id = 0;

  constructor(public readonly source: Labels) {
    super(source.name);
    this.id = "LabelNode" + LabelNode.id++;
    this.collapsibleState = this.getCollapsibleState(source.name);
    this.contextValue = "label";
  }

  iconPath = {
    light: path.join(
      __filename,
      "..",
      "..",
      "resources",
      "light",
      "labels",
      `label-${this.source.color.name.toLowerCase()}.svg`,
    ),
    dark: path.join(
      __filename,
      "..",
      "..",
      "resources",
      "dark",
      "labels",
      `label-${this.source.color.name.toLowerCase()}.svg`,
    ),
  };
<<<<<<< HEAD

  getCollapsibleState(labelName: string): TreeItemCollapsibleState {
    if (isLabelEmpty(labelName)) {
      return TreeItemCollapsibleState.None;
    }
    if (isLabelContentChanged(labelName)) {
      return TreeItemCollapsibleState.Expanded;
    }
    return TreeItemCollapsibleState.Collapsed;
  }
=======
}

function getNamedIconPath(name: string, label: string) {
  return {
    light: path.join(
      __filename,
      "..",
      "..",
      "resources",
      "light",
      name + getServerIconState(label) + ".svg",
    ),
    dark: path.join(
      __filename,
      "..",
      "..",
      "resources",
      "dark",
      name + getServerIconState(label) + ".svg",
    ),
  };
>>>>>>> ca4626da
}<|MERGE_RESOLUTION|>--- conflicted
+++ resolved
@@ -825,7 +825,6 @@
       `label-${this.source.color.name.toLowerCase()}.svg`,
     ),
   };
-<<<<<<< HEAD
 
   getCollapsibleState(labelName: string): TreeItemCollapsibleState {
     if (isLabelEmpty(labelName)) {
@@ -836,7 +835,6 @@
     }
     return TreeItemCollapsibleState.Collapsed;
   }
-=======
 }
 
 function getNamedIconPath(name: string, label: string) {
@@ -858,5 +856,4 @@
       name + getServerIconState(label) + ".svg",
     ),
   };
->>>>>>> ca4626da
 }