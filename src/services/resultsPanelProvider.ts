/*
 * Copyright (c) 1998-2023 Kx Systems Inc.
 *
 * Licensed under the Apache License, Version 2.0 (the "License"); you may not use this file except in compliance with the
 * License. You may obtain a copy of the License at
 *
 * http://www.apache.org/licenses/LICENSE-2.0
 *
 * Unless required by applicable law or agreed to in writing, software distributed under the License is distributed on an
 * "AS IS" BASIS, WITHOUT WARRANTIES OR CONDITIONS OF ANY KIND, either express or implied. See the License for the
 * specific language governing permissions and limitations under the License.
 */

import {
  ColorThemeKind,
  Uri,
  WebviewView,
  WebviewViewProvider,
  window,
  workspace,
} from "vscode";
import { ext } from "../extensionVariables";
import * as utils from "../utils/execution";
import { getNonce } from "../utils/getNonce";
import { getUri } from "../utils/getUri";
<<<<<<< HEAD
import { kdbOutputLog } from "../utils/core";
import { GridOptions } from "ag-grid-community";
=======
import { compareVersions, kdbOutputLog } from "../utils/core";
>>>>>>> 0c99b4c3
import { StructuredTextResults } from "../models/queryResult";

export class KdbResultsViewProvider implements WebviewViewProvider {
  public static readonly viewType = "kdb-results";
  public isInsights = false;
  public _colorTheme: any;
  private _view?: WebviewView;
  private _results: string | string[] = "";

  constructor(private readonly _extensionUri: Uri) {
    this._colorTheme = window.activeColorTheme;
    window.onDidChangeActiveColorTheme(() => {
      this._colorTheme = window.activeColorTheme;
      this.updateResults(this._results);
    });
    ext.isResultsTabVisible = true;
  }

  public kdbToAgGridCellType(kdbType: string): string {
    const typeMapping: { [key: string]: string } = {
      boolean: "boolean",
      guid: "text",
      byte: "number",
      short: "number",
      int: "number",
      long: "number",
      real: "number",
      float: "number",
      char: "text",
      symbol: "text",
      string: "text",
      date: "text",
      time: "time",
      timestamp: "datetime",
      timespan: "text",
      minute: "text",
      second: "text",
      month: "text",
    };

    return typeMapping[kdbType.toLowerCase()] || "text";
  }

  /* istanbul ignore next */
  public resolveWebviewView(webviewView: WebviewView) {
    this._view = webviewView;

    webviewView.webview.options = {
      enableScripts: true,
      localResourceRoots: [Uri.joinPath(this._extensionUri, "out")],
    };

    webviewView.webview.html = this._getWebviewContent();
    this.updateWebView("");

    webviewView.webview.onDidReceiveMessage((data) => {
      this.updateWebView(data);
    });
    webviewView.onDidChangeVisibility(() => {
      ext.isResultsTabVisible = webviewView.visible;
    });

    webviewView.onDidDispose(() => {
      ext.isResultsTabVisible = false;
    });
  }

  public updateResults(
    queryResults: any,
    isInsights?: boolean,
    connVersion?: number,
  ) {
    if (this._view) {
      this._view.show?.(true);
      this.isInsights = !!isInsights;
      this.updateWebView(queryResults, connVersion);
    }
  }

  public removeEndCommaFromStrings(data: string[]): string[] {
    return data.map((element) => {
      if (element.endsWith(",")) {
        return element.slice(0, -1);
      }
      return element;
    });
  }

  convertToCsv(data: any[]): string[] {
    const keys = Object.keys(data[0]);
    const header = keys.join(",");
    const rows = data.map((obj) => {
      return keys
        .map((key) => {
          return obj[key];
        })
        .join(",");
    });
    return [header, ...rows];
  }

  exportToCsv() {
    if (ext.resultPanelCSV === "") {
      window.showErrorMessage("No results to export");
      return;
    }
    const workspaceFolders = workspace.workspaceFolders;
    if (!workspaceFolders) {
      window.showErrorMessage("Open a folder to export results");
      return;
    }
    const workspaceUri = workspaceFolders[0].uri;
    utils.exportToCsv(workspaceUri);
  }

  generateCoumnDefs(results: any, isInsights: boolean): any {
    if (isInsights) {
      if (results.rows.length === 0) {
        return Object.keys(results.meta).map((key: string) => {
          const sanitizedKey = this.sanitizeString(key);
          const type = results.meta[key];
          const headerTooltip = type;
          const cellDataType = this.kdbToAgGridCellType(type);
          return {
            field: sanitizedKey,
            headerName: sanitizedKey,
            headerTooltip,
            cellDataType,
          };
        });
      } else {
        return Object.keys(results.rows[0]).map((key: string) => {
          const sanitizedKey = this.sanitizeString(key);
          const type = results.meta[key];
          const headerTooltip = type;
          const cellDataType =
            type != undefined ? this.kdbToAgGridCellType(type) : undefined;
          return {
            field: sanitizedKey,
            headerName: sanitizedKey,
            headerTooltip,
            cellDataType,
          };
        });
      }
    } else {
      if (typeof results[0] === "string") {
        return results.map((key: string) => {
          const sanitizedKey = this.sanitizeString(key);
          const cellDataType = "text";
          return {
            field: sanitizedKey,
            headerName: sanitizedKey,
            cellDataType,
          };
        });
      }
      return Object.keys(results[0]).map((key: string) => {
        const sanitizedKey = this.sanitizeString(key);
        const cellDataType = "text";
        return { field: sanitizedKey, headerName: sanitizedKey, cellDataType };
      });
    }
  }

  updatedExtractRowData(results: StructuredTextResults) {
    const { columns, count } = results;
    const rowData: { [key: string]: any }[] = Array.from(
      { length: count },
      () => ({}),
    );

    columns.forEach((column) => {
      const { name, values, order } = column;
      order.forEach((pos, index) => {
        rowData[index][name] = values[pos];
      });
    });

    return rowData;
  }

  updatedExtractColumnDefs(results: StructuredTextResults) {
    const { columns } = results;

    const columnDefs = columns.map((column) => {
      const cellDataType = this.kdbToAgGridCellType(column.type);
      const headerName = column.type
        ? `${column.name} [${column.type}]`
        : column.name;

      return {
        field: column.name,
        headerName: headerName,
        cellDataType: cellDataType,
        cellRendererParams: { disabled: cellDataType === "boolean" },
      };
    });

    return columnDefs;
  }

  convertToGrid(
    results: any,
    isInsights: boolean,
    connVersion?: number,
  ): GridOptions {
    let rowData = [];
    let columnDefs = [];

    if (connVersion && compareVersions(connVersion, 1.12)) {
      rowData = this.updatedExtractRowData(results);
      columnDefs = this.updatedExtractColumnDefs(results);
    } else {
      results = isInsights ? (results.data ?? results) : results;
      const queryResult = isInsights ? results.rows : results;
      if (Array.isArray(queryResult[0])) {
        if (typeof queryResult[0][0] === "object") {
          rowData = queryResult[0].map((_, index) => {
            const row: any = {};
            queryResult.forEach((subArray: any[]) => {
              Object.assign(row, subArray[index]);
            });
            return row;
          });
        } else {
          rowData = queryResult.map((element: any) => ({ value: element }));
        }
      } else {
        rowData = queryResult;
      }

      rowData = rowData.map((row: any) => {
        const newRow = { ...row };
        Object.keys(newRow).forEach((key) => {
          if (typeof newRow[key] === "object" && newRow[key] !== null) {
            newRow[key] = newRow[key].toString();
          }
        });
        return newRow;
      });

      if (isInsights) {
        results.rows = rowData;
      }

      columnDefs = this.generateCoumnDefs(results, isInsights);
    }

    if (
      !columnDefs.some(
        (col: any) => col.field.toString().toLowerCase() === "index",
      )
    ) {
      rowData = rowData.map((row: any, index: any) => ({
        index: index + 1,
        ...row,
      }));
      columnDefs.unshift({
        field: "index",
        headerName: "Index",
        cellDataType: "number",
      });
    }

    if (rowData.length > 0) {
      ext.resultPanelCSV = this.convertToCsv(rowData).join("\n");
    }

    const gridOptions: GridOptions = {
      defaultColDef: {
        sortable: true,
        resizable: true,
        filter: true,
        flex: 1,
        minWidth: 100,
      },
      rowData: rowData,
      columnDefs: columnDefs,
      domLayout: "autoHeight",
      pagination: true,
      paginationPageSize: 100,
      enableCellTextSelection: true,
      ensureDomOrder: true,
      suppressContextMenu: true,
      suppressDragLeaveHidesColumns: true,
      tooltipShowDelay: 200,
      loading: true,
    };

    return gridOptions;
  }

  isVisible(): boolean {
    return !!this._view?.visible;
  }

  sanitizeString(value: any): any {
    if (value instanceof Array) {
      value = value.join(" ");
    }
    if (!isNaN(value)) {
      return value;
    }
    value = value.toString();
    value = value.trim();
    value = value.replace(/['"`]/g, "");
    value = value.replace(/\$\{/g, "");
    return value;
  }

  defineAgGridTheme(): string {
    if (this._colorTheme.kind === ColorThemeKind.Dark) {
      return "ag-theme-alpine-dark";
    }
    return "ag-theme-alpine";
  }

  private _getLibUri(path: string) {
    return this._view
      ? getUri(this._view.webview, this._extensionUri, ["out", path])
      : "";
  }

  public updateWebView(queryResult: any, connVersion?: number) {
    ext.resultPanelCSV = "";
    this._results = queryResult;
    let result = "";
    let gridOptions = undefined;
    if (!this._view) {
      kdbOutputLog("[Results Tab] No view to update", "ERROR");
      return;
    }
    if (typeof queryResult === "string" || typeof queryResult === "number") {
      result =
        queryResult !== ""
          ? `<p class="results-txt">${queryResult
              .toString()
              .replace(/\n/g, "<br/>")}</p>`
          : "<p>No results to show</p>";
    } else if (queryResult) {
      gridOptions = this.convertToGrid(
        queryResult,
        this.isInsights,
        connVersion,
      );
    }
    if (gridOptions) {
      this._view.webview.postMessage({
        command: "setGridOptions",
        gridOptions: gridOptions,
      });
    } else {
      this._view.webview.postMessage({
        command: "setResultsContent",
        results: result,
      });
    }
  }

  private _getWebviewContent() {
    const agGridTheme = this.defineAgGridTheme();
    if (this._view) {
      const webviewUri = getUri(this._view.webview, this._extensionUri, [
        "out",
        "webview.js",
      ]);
      const nonce = getNonce();
      return /*html*/ `
        <!DOCTYPE html>
        <html lang="en">
          <head>
            <meta charset="UTF-8" />
            <meta name="viewport" content="width=device-width,initial-scale=1.0" />
            <link rel="stylesheet" href="${this._getLibUri("reset.css")}" />
            <link rel="stylesheet" href="${this._getLibUri("vscode.css")}" />
            <link rel="stylesheet" href="${this._getLibUri("resultsPanel.css")}" />
            <link rel="stylesheet" href="${this._getLibUri("ag-grid.min.css")}" />
            <link rel="stylesheet" href="${this._getLibUri(
              "ag-theme-alpine.min.css",
            )}" />
            <title>Q Results</title>
            <script nonce="${nonce}" src="${this._getLibUri(
              "ag-grid-community.min.js",
            )}"></script>
          </head>
          <body>     
            <div id="results" class="results-view-container">
              <div class="content-wrapper"></div>
            </div>      
            <script type="module" nonce="${nonce}" src="${webviewUri}"></script>
            <div id="grid" style="height: 100%;  width:100%;" class="${agGridTheme}"></div>
            <script nonce="${nonce}" >          
              const vscode = acquireVsCodeApi();
              let gridApi;

              function saveColumnWidths() {
                if (!gridApi) {return null};
                return gridApi.getColumnState();
              }

              function restoreColumnWidths(columnWidths) {
                if (!gridApi || !columnWidths) return;
                gridApi.applyColumnState({state: columnWidths, });
              }

              window.addEventListener('message', event => {
                const message = event.data;
                console.log(event)
                if (message.command === 'setGridOptions') {
                  const columnWidths = saveColumnWidths();
                  const gridOptions = message.gridOptions;
                  const gridDiv = document.getElementById('grid');
                  const resultsDiv = document.querySelector('#results .content-wrapper');
                  resultsDiv.innerHTML = ''; 
                  gridDiv.innerHTML = ''; 
                  const rowData = gridOptions.rowData;
                  gridOptions.rowData = [];
                  gridApi = agGrid.createGrid(gridDiv, gridOptions);
                  restoreColumnWidths(columnWidths);
                  setTimeout(() => {
                    gridApi.setGridOption("rowData", rowData);
                    gridApi.setGridOption("loading", false);
                  }, 500);
                  document.getElementById("results").scrollIntoView();
                } else if (message.command === 'setResultsContent') {
                  const resultsContent = message.results;
                  const resultsDiv = document.querySelector('#results .content-wrapper');
                  const gridDiv = document.getElementById('grid');
                  gridDiv.innerHTML = ''; 
                  resultsDiv.innerHTML = ''; 
                  resultsDiv.innerHTML = resultsContent;
                }
              });
              document.addEventListener('contextmenu', (e) => {
                e.stopImmediatePropagation();
              }, true);
            </script>
          </body>
        </html>
      `;
    } else {
      return "";
    }
  }
}<|MERGE_RESOLUTION|>--- conflicted
+++ resolved
@@ -23,13 +23,9 @@
 import * as utils from "../utils/execution";
 import { getNonce } from "../utils/getNonce";
 import { getUri } from "../utils/getUri";
-<<<<<<< HEAD
-import { kdbOutputLog } from "../utils/core";
+import { compareVersions, kdbOutputLog } from "../utils/core";
+import { StructuredTextResults } from "../models/queryResult";
 import { GridOptions } from "ag-grid-community";
-=======
-import { compareVersions, kdbOutputLog } from "../utils/core";
->>>>>>> 0c99b4c3
-import { StructuredTextResults } from "../models/queryResult";
 
 export class KdbResultsViewProvider implements WebviewViewProvider {
   public static readonly viewType = "kdb-results";
