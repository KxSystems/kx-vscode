/*
 * Copyright (c) 1998-2025 Kx Systems Inc.
 *
 * Licensed under the Apache License, Version 2.0 (the "License"); you may not use this file except in compliance with the
 * License. You may obtain a copy of the License at
 *
 * http://www.apache.org/licenses/LICENSE-2.0
 *
 * Unless required by applicable law or agreed to in writing, software distributed under the License is distributed on an
 * "AS IS" BASIS, WITHOUT WARRANTIES OR CONDITIONS OF ANY KIND, either express or implied. See the License for the
 * specific language governing permissions and limitations under the License.
 */

import Path from "path";
import {
  CodeLens,
  CodeLensProvider,
  Command,
  NotebookCell,
  Range,
  StatusBarAlignment,
  TextDocument,
  TextEditor,
  Uri,
  window,
  workspace,
} from "vscode";

import { ext } from "../extensionVariables";
import { resetScratchpad, runQuery } from "./serverCommand";
import { InsightsConnection } from "../classes/insightsConnection";
import { LocalConnection } from "../classes/localConnection";
import { ReplConnection } from "../classes/replConnection";
import { ExecutionTypes } from "../models/execution";
import { MetaDap } from "../models/meta";
import { ConnectionManagementService } from "../services/connectionManagerService";
import { InsightsNode, KdbNode, LabelNode } from "../services/kdbTreeProvider";
import { updateCellMetadata } from "../services/notebookProviders";
import { getBasename, offerConnectAction } from "../utils/core";
import { importOldDsFiles, oldFilesExists } from "../utils/dataSource";
import { MessageKind, notify, Runner } from "../utils/notifications";
import { errorMessage, normalizeAssemblyTarget } from "../utils/shared";

const logger = "workspaceCommand";

function setRealActiveTextEditor(editor?: TextEditor | undefined) {
  if (editor) {
    const scheme = editor.document.uri.scheme;
    if (scheme !== "output") {
      ext.activeTextEditor = editor;
    }
  } else {
    ext.activeTextEditor = undefined;
  }
}

/* istanbul ignore next */
function activeEditorChanged(editor?: TextEditor | undefined) {
  setRealActiveTextEditor(editor);
  const item = ext.runScratchpadItem;
  if (ext.activeTextEditor) {
    const uri = ext.activeTextEditor.document.uri;
    const server = getServerForUri(uri);
    if (server) {
      setRunScratchpadItemText(uri, server);
      item.show();
    } else {
      item.hide();
    }
  } else {
    item.hide();
  }
}

/* istanbul ignore next */
function setRunScratchpadItemText(uri: Uri, text: string) {
  ext.runScratchpadItem.text = `$(cloud) ${text}`;
  ext.runScratchpadItem.tooltip = `KX: Choose connection for '${getBasename(uri)}'`;
}

export function getInsightsServers() {
  const conf = workspace.getConfiguration("kdb");
  const servers = conf.get<{ [key: string]: { alias: string } }>(
    "insightsEnterpriseConnections",
    {},
  );

  return Object.keys(servers).map((key) => servers[key].alias);
}

function getServers() {
  const conf = workspace.getConfiguration("kdb");
  const servers = conf.get<{ [key: string]: { serverAlias: string } }>(
    "servers",
    {},
  );

  return [
    ...Object.keys(servers).map((key) => servers[key].serverAlias),
    ...getInsightsServers(),
  ];
}

export async function getConnectionForServer(
  server: string,
): Promise<InsightsNode | KdbNode | undefined> {
  if (server) {
    const nodes = await ext.serverProvider.getChildren();
    const orphan = nodes.find((node) => {
      if (node instanceof InsightsNode) {
        return node.details.alias === server;
      } else if (node instanceof KdbNode) {
        return node.details.serverAlias === server;
      }
      return false;
    }) as InsightsNode | KdbNode;
    if (orphan) {
      return orphan;
    }
    const labels = nodes.filter((server) => server instanceof LabelNode);
    for (const label of labels) {
      const item = (label as LabelNode).children.find((node) => {
        const name =
          node instanceof InsightsNode
            ? node.details.alias
            : node instanceof KdbNode
              ? node.details.serverAlias
              : "";
        return name === server;
      }) as InsightsNode | KdbNode;
      if (item) {
        return item;
      }
    }
  }
}

function relativePath(uri: Uri) {
  return workspace.asRelativePath(uri, false);
}

export async function setServerForUri(uri: Uri, server: string | undefined) {
  uri = Uri.file(uri.path);
  const conf = workspace.getConfiguration("kdb", uri);
  const map = conf.get<{ [key: string]: string | undefined }>(
    "connectionMap",
    {},
  );
  map[relativePath(uri)] = server;
  await conf.update("connectionMap", map);
}

export function getServerForUri(uri: Uri) {
  uri = Uri.file(uri.path);
  const conf = workspace.getConfiguration("kdb", uri);
  const map = conf.get<{ [key: string]: string | undefined }>(
    "connectionMap",
    {},
  );
  const server = map[relativePath(uri)];
  const servers = getServers();

  return server && (server === ext.REPL || servers.includes(server))
    ? server
    : undefined;
}

export async function setTargetForUri(uri: Uri, target: string | undefined) {
  uri = Uri.file(uri.path);
  const conf = workspace.getConfiguration("kdb", uri);
  const map = conf.get<{ [key: string]: string | undefined }>("targetMap", {});
  map[relativePath(uri)] = target;
  await conf.update("targetMap", map);
}

export function getTargetForUri(uri: Uri) {
  uri = Uri.file(uri.path);
  const conf = workspace.getConfiguration("kdb", uri);
  const map = conf.get<{ [key: string]: string | undefined }>("targetMap", {});
  const target = map[relativePath(uri)];
  return target ? normalizeAssemblyTarget(target) : undefined;
}

export function getConnectionForUri(uri: Uri) {
  const server = getServerForUri(uri);
  if (server) {
    return ext.connectionsList.find((item) => {
      if (item instanceof InsightsNode) {
        return item.details.alias === server;
      }
      return item.details.serverAlias === server;
    }) as KdbNode | InsightsNode;
  }
}

export async function pickConnection(uri: Uri) {
  const server = getServerForUri(uri);
  const servers = getServers();

  const items = ["(none)"];
  if (isQ(uri)) {
    items.push(ext.REPL);
  }
  items.push(...servers);

  let picked = await window.showQuickPick(items, {
    title: `Choose Connection (${getBasename(uri)})`,
    placeHolder: server,
  });

  if (picked) {
    if (picked === "(none)") {
      picked = undefined;
      await setTargetForUri(uri, undefined);
    }
    if (picked) {
      setRunScratchpadItemText(uri, picked);
      ext.runScratchpadItem.show();
    } else {
      ext.runScratchpadItem.hide();
    }
    await setServerForUri(uri, picked);
  }
  return picked;
}

export async function pickTarget(uri: Uri, cell?: NotebookCell) {
  const conn = await findConnection(uri);
  const isInsights = conn instanceof InsightsConnection;

  let daps: MetaDap[] = [];

  if (isInsights) {
    const connMngService = new ConnectionManagementService();
    daps = JSON.parse(
      connMngService.retrieveMetaContent(conn.connLabel, "DAP"),
    );
  }

  const target = cell?.metadata.target || getTargetForUri(uri);
  if (target) {
    const exists = daps.some(
      (value) => `${value.assembly} ${value.instance}` === target,
    );
    if (!exists && !conn) {
      const [assembly, instance] = target.split(/\s+/);
      daps.unshift({ assembly, instance } as MetaDap);
    }
  }

  let picked = await window.showQuickPick(
    [
<<<<<<< HEAD
      "scratchpad",
      ...daps.map(
        (value) =>
          `${value.assembly} ${value.instance}${value.dap ? ` ${value.dap}` : ""}`,
      ),
=======
      isInsights ? "scratchpad" : "default",
      ...daps.map((value) => `${value.assembly} ${value.instance}`),
>>>>>>> 6056caba
    ],
    {
      title: `Choose Execution Target (${conn?.connLabel ?? "Not Connected"})`,
      placeHolder: target || (isInsights ? "scratchpad" : "default"),
    },
  );

  if (picked) {
    if (picked === "scratchpad" || picked === "default") {
      picked = undefined;
    }
    if (cell) {
      await updateCellMetadata(cell, {
        target: picked,
        variable: picked && cell.metadata.variable,
      });
    } else {
      await setTargetForUri(uri, picked);
    }
  }

  return picked;
}

function isSql(uri: Uri | undefined) {
  return uri && uri.path.endsWith(".sql");
}

function isQ(uri: Uri | undefined) {
  return uri && uri.path.endsWith(".q");
}

function isPython(uri: Uri | undefined) {
  return uri && uri.path.endsWith(".py");
}

function isWorkbook(uri: Uri | undefined) {
  return uri && (uri.path.endsWith(".kdb.q") || uri.path.endsWith(".kdb.py"));
}

function isDataSource(uri: Uri | undefined) {
  return uri && uri.path.endsWith(".kdb.json");
}

function isKxFolder(uri: Uri | undefined) {
  return uri && Path.basename(uri.path) === ".kx";
}

export async function startRepl() {
  try {
    ReplConnection.getOrCreateInstance().start();
  } catch (error) {
    notify(errorMessage(error), MessageKind.ERROR, {
      logger,
      params: error,
    });
  }
}

export async function runOnRepl(editor: TextEditor, type?: ExecutionTypes) {
  const basename = getBasename(editor.document.uri);

  let text: string;

  if (type === ExecutionTypes.QueryFile) {
    text = editor.document.getText();
  } else if (type === ExecutionTypes.QuerySelection) {
    text = editor.document.getText(editor.selection);
  } else {
    notify(
      `Executing ${basename} on ${ext.REPL} is not supported.`,
      MessageKind.ERROR,
      { logger },
    );
    return;
  }

  try {
    const runner = Runner.create(async () => {
      ReplConnection.getOrCreateInstance().executeQuery(text);
    });
    runner.title = `Executing ${basename} on ${ext.REPL}.`;
    await runner.execute();
  } catch (error) {
    notify(errorMessage(error), MessageKind.ERROR, {
      logger,
      params: error,
    });
  }
}

export async function runActiveEditor(type?: ExecutionTypes) {
  if (ext.activeTextEditor) {
    const uri = ext.activeTextEditor.document.uri;
    if (getServerForUri(uri) === ext.REPL) {
      runOnRepl(ext.activeTextEditor, type);
      return;
    }
    const conn = await findConnection(uri);
    if (!conn) {
      return;
    }

    const isInsights = conn instanceof InsightsConnection;
    const executorName = getBasename(ext.activeTextEditor.document.uri);
    const target = isInsights ? getTargetForUri(uri) : undefined;
    const isSql = executorName.endsWith(".sql");

    if (isSql && !isInsights) {
      notify(
        `SQL execution is not supported on ${conn.connLabel}.`,
        MessageKind.ERROR,
        { logger },
      );
      return;
    }

    if (type === ExecutionTypes.PopulateScratchpad && !isInsights) {
      notify(
        `Populating scratchpad is not supported on ${conn.connLabel}.`,
        MessageKind.ERROR,
        { logger },
      );
      return;
    }

    try {
      await runQuery(
        type === undefined
          ? isPython(uri)
            ? ExecutionTypes.PythonQueryFile
            : ExecutionTypes.QueryFile
          : type,
        conn.connLabel,
        executorName,
        !isPython(uri),
        undefined,
        target,
        isSql,
      );
    } catch (error) {
      notify(
        `Executing ${executorName} on ${conn.connLabel} failed.`,
        MessageKind.ERROR,
        {
          logger,
          params: error,
        },
      );
    }
  }
}

export async function resetScratchpadFromEditor(): Promise<void> {
  if (ext.activeTextEditor) {
    const uri = ext.activeTextEditor.document.uri;
    const isWorkbook = uri.path.endsWith(".kdb.q");
    let server = getServerForUri(uri);
    if (!server && isWorkbook) {
      server = await pickConnection(uri);
    }
    if (!server) {
      server = "";
    }
    const connection = await getConnectionForServer(server);
    server = connection?.label || "";
    resetScratchpad(server);
  }
}

function update(uri: Uri) {
  if (isDataSource(uri)) {
    ext.dataSourceTreeProvider.reload();
  } else if (isWorkbook(uri)) {
    ext.scratchpadTreeProvider.reload();
  }
}

export class ConnectionLensProvider implements CodeLensProvider {
  async provideCodeLenses(document: TextDocument) {
    const server = getServerForUri(document.uri);
    const top = new Range(0, 0, 0, 0);

    const pickConnection = new CodeLens(top, {
      command: "kdb.file.pickConnection",
      title: server ? `Run on ${server}` : "Choose Connection",
    });

    const target = getTargetForUri(document.uri);

    if (server) {
      const conn = await getConnectionForServer(server);
      if (!isSql(document.uri) && conn instanceof InsightsNode) {
        const pickTarget = new CodeLens(top, {
          command: "kdb.file.pickTarget",
          title: target || "scratchpad",
        });
        return [pickConnection, pickTarget];
      }
    }

    return [pickConnection];
  }
}

export function connectWorkspaceCommands() {
  ext.runScratchpadItem = window.createStatusBarItem(
    StatusBarAlignment.Right,
    10000,
  );
  ext.runScratchpadItem.command = <Command>{
    title: "Choose Connection",
    command: "kdb.file.pickConnection",
    arguments: [],
  };

  const watcher = workspace.createFileSystemWatcher("**/*.{kdb.json,q,py,sql}");
  watcher.onDidCreate(update);
  watcher.onDidDelete(update);

  /* istanbul ignore next */
  workspace.onDidDeleteFiles((event) => {
    for (const uri of event.files) {
      if (isKxFolder(uri)) {
        ext.dataSourceTreeProvider.reload();
        ext.scratchpadTreeProvider.reload();
        break;
      }
    }
  });

  /* istanbul ignore next */
  workspace.onDidRenameFiles(async (event) => {
    for (const { oldUri, newUri } of event.files) {
      await setServerForUri(newUri, getServerForUri(oldUri));
      await setServerForUri(oldUri, undefined);
      await setTargetForUri(newUri, getTargetForUri(oldUri));
      await setTargetForUri(oldUri, undefined);
    }
  });

  /* istanbul ignore next */
  workspace.onDidChangeWorkspaceFolders(() => {
    ext.dataSourceTreeProvider.reload();
    ext.scratchpadTreeProvider.reload();
  });
  window.onDidChangeActiveTextEditor(activeEditorChanged);
  activeEditorChanged(window.activeTextEditor);
}

export function checkOldDatasourceFiles() {
  ext.oldDSformatExists = oldFilesExists();
}

export async function importOldDSFiles() {
  if (ext.oldDSformatExists) {
    const folders = workspace.workspaceFolders;
    if (!folders) {
      notify("No workspace folder found.", MessageKind.ERROR, { logger });
      return;
    }
    const runner = Runner.create(async (_, token) => {
      token.onCancellationRequested(() => {
        notify("User cancelled the old DS files import.", MessageKind.DEBUG, {
          logger,
        });
        return false;
      });

      await importOldDsFiles();
    });
    runner.title = "Importing old DS files.";
    return await runner.execute();
  } else {
    notify("No old Datasource files found on your VSCODE.", MessageKind.INFO, {
      logger,
    });
  }
}

export async function findConnection(uri: Uri) {
  const connMngService = new ConnectionManagementService();

  let conn: InsightsConnection | LocalConnection | undefined;
  let server = getServerForUri(uri) ?? "";

  if (server) {
    const node = await getConnectionForServer(server);
    if (node) {
      server = node.label;
      conn = connMngService.retrieveConnectedConnection(server);
      if (conn === undefined) {
        offerConnectAction(server);
        return;
      }
    } else {
      notify(`Connection ${server} not found.`, MessageKind.ERROR, {
        logger,
      });
      return;
    }
  } else if (ext.activeConnection) {
    conn = ext.activeConnection;
  } else {
    offerConnectAction();
    return;
  }
  return conn;
}<|MERGE_RESOLUTION|>--- conflicted
+++ resolved
@@ -250,16 +250,11 @@
 
   let picked = await window.showQuickPick(
     [
-<<<<<<< HEAD
-      "scratchpad",
+      isInsights ? "scratchpad" : "default",
       ...daps.map(
         (value) =>
           `${value.assembly} ${value.instance}${value.dap ? ` ${value.dap}` : ""}`,
       ),
-=======
-      isInsights ? "scratchpad" : "default",
-      ...daps.map((value) => `${value.assembly} ${value.instance}`),
->>>>>>> 6056caba
     ],
     {
       title: `Choose Execution Target (${conn?.connLabel ?? "Not Connected"})`,
