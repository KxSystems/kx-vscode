/*
 * Copyright (c) 1998-2025 Kx Systems Inc.
 *
 * Licensed under the Apache License, Version 2.0 (the "License"); you may not use this file except in compliance with the
 * License. You may obtain a copy of the License at
 *
 * http://www.apache.org/licenses/LICENSE-2.0
 *
 * Unless required by applicable law or agreed to in writing, software distributed under the License is distributed on an
 * "AS IS" BASIS, WITHOUT WARRANTIES OR CONDITIONS OF ANY KIND, either express or implied. See the License for the
 * specific language governing permissions and limitations under the License.
 */

import * as fs from "fs";
import path from "path";
import { InputBoxOptions, window } from "vscode";

import { ext } from "../extensionVariables";
import {
  writeQueryResultsToConsole,
  writeQueryResultsToView,
} from "./serverCommand";
import { InsightsConnection } from "../classes/insightsConnection";
import { LocalConnection } from "../classes/localConnection";
import { ServerType } from "../models/connectionsModels";
import { GetDataError, getDataBodyPayload } from "../models/data";
import {
  DataSourceFiles,
  DataSourceTypes,
  createDefaultDataSourceFile,
} from "../models/dataSource";
import { scratchpadVariableInput } from "../models/items/server";
import { UDARequestBody } from "../models/uda";
import { DataSourcesPanel } from "../panels/datasource";
import { ConnectionManagementService } from "../services/connectionManagerService";
import { noSelectedConnectionAction, offerConnectAction } from "../utils/core";
import {
  checkIfTimeParamIsCorrect,
  convertTimeToTimestamp,
  createKdbDataSourcesFolder,
  getConnectedInsightsNode,
} from "../utils/dataSource";
import { MessageKind, notify } from "../utils/notifications";
import {
  addQueryHistory,
  generateQSqlBody,
  handleScratchpadTableRes,
  handleWSError,
  handleWSResults,
} from "../utils/queryUtils";
import { retrieveUDAtoCreateReqBody } from "../utils/uda";
import { validateScratchpadOutputVariableName } from "../validators/interfaceValidator";

const logger = "dataSourceCommand";

export async function addDataSource(): Promise<void> {
  const kdbDataSourcesFolderPath = createKdbDataSourcesFolder();

  let length = 0;
  let fileName = `datasource-${length}${ext.kdbDataSourceFileExtension}`;
  let filePath = path.join(kdbDataSourcesFolderPath, fileName);

  while (fs.existsSync(filePath)) {
    length++;
    fileName = `datasource-${length}${ext.kdbDataSourceFileExtension}`;
    filePath = path.join(kdbDataSourcesFolderPath, fileName);
  }
  const dataSourceName = fileName.replace(ext.kdbDataSourceFileExtension, "");
  const defaultDataSourceContent = createDefaultDataSourceFile();
  const insightsNode = getConnectedInsightsNode();
  defaultDataSourceContent.name = dataSourceName;
  defaultDataSourceContent.insightsNode = insightsNode;

  fs.writeFileSync(filePath, JSON.stringify(defaultDataSourceContent));
  notify(
    `Created ${fileName} in ${kdbDataSourcesFolderPath}.`,
    MessageKind.INFO,
    { logger, telemetry: "Datasource.Created" },
  );
}

export async function populateScratchpad(
  dataSourceForm: DataSourceFiles,
  connLabel: string,
): Promise<void> {
  const connMngService = new ConnectionManagementService();
  const scratchpadVariable: InputBoxOptions = {
    prompt: scratchpadVariableInput.prompt,
    placeHolder: scratchpadVariableInput.placeholder,
    validateInput: (value: string | undefined) =>
      validateScratchpadOutputVariableName(value),
  };
  /* istanbul ignore next */
  window.showInputBox(scratchpadVariable).then(async (outputVariable) => {
    if (outputVariable !== undefined && outputVariable !== "") {
      const selectedConnection =
        connMngService.retrieveConnectedConnection(connLabel);

      if (
        selectedConnection instanceof LocalConnection ||
        !selectedConnection
      ) {
        offerConnectAction(connLabel);
        DataSourcesPanel.running = false;
        return;
      }

      const qenvEnabled =
        (await connMngService.retrieveInsightsConnQEEnabled(connLabel)) ?? "";

      await selectedConnection.importScratchpad(
        outputVariable!,
        dataSourceForm!,
        qenvEnabled === "Enabled",
      );
    } else {
      notify(
        `Invalid scratchpad output variable name: ${outputVariable}`,
        MessageKind.ERROR,
        { logger },
      );
    }
  });
}

export async function runDataSource(
  dataSourceForm: DataSourceFiles,
  connLabel: string,
  executorName: string,
): Promise<void> {
  if (DataSourcesPanel.running) {
    return;
  }

  if (connLabel === "") {
    noSelectedConnectionAction();
    return;
  }

  DataSourcesPanel.running = true;
  const connMngService = new ConnectionManagementService();
  const selectedConnection =
    connMngService.retrieveConnectedConnection(connLabel);

  try {
    if (selectedConnection instanceof LocalConnection || !selectedConnection) {
      offerConnectAction(connLabel);
      return;
    }
    selectedConnection.getMeta();
    if (!selectedConnection?.meta?.payload.assembly) {
      throw new Error("No database running in the Insights connection");
    }

    dataSourceForm.insightsNode = getConnectedInsightsNode();
    const fileContent = dataSourceForm;

    let res: any;
    const selectedType = getSelectedType(fileContent);
    ext.isDatasourceExecution = true;

    notify(`Running ${fileContent.name} datasource...`, MessageKind.DEBUG, {
      logger,
      telemetry: "Datasource." + selectedType + ".Run",
    });

    switch (selectedType) {
      case "API":
        res = await runApiDataSource(fileContent, selectedConnection);
        break;
      case "QSQL":
        res = await runQsqlDataSource(
          fileContent,
          selectedConnection,
          selectedConnection.apiConfig?.queryEnvironmentsEnabled,
        );
        break;
      case "UDA":
        res = await runUDADataSource(fileContent, selectedConnection);
        break;
      case "SQL":
      default:
        res = await runSqlDataSource(fileContent, selectedConnection);
        break;
    }

    ext.isDatasourceExecution = false;
    if (res) {
      const success = !res.error;
      const query = getQuery(fileContent, selectedType);

      if (!success) {
<<<<<<< HEAD
        notify("Datasource run failed.", MessageKind.ERROR, {
          logger,
          params: res.error,
        });
=======
        Telemetry.sendEvent("Datasource." + selectedType + ".Run.Error");
        window.showErrorMessage(res.error);
>>>>>>> 9ebdb5f7
      }
      if (ext.isResultsTabVisible) {
        if (success) {
          const resultCount = typeof res === "string" ? "0" : res.rows.length;
          notify(`Results: ${resultCount} rows`, MessageKind.DEBUG, {
            logger,
          });
        } else if (!success) {
          res = res.errorMsg ? res.errorMsg : res.error;
        }
        await writeQueryResultsToView(
          res,
          query,
          connLabel,
          executorName,
          true,
          selectedType,
        );
      } else {
        if (success) {
          notify(
            `Results is a string with length: ${res.length}`,
            MessageKind.DEBUG,
            { logger },
          );
        } else if (res.error) {
          res = res.errorMsg ? res.errorMsg : res.error;
        }

        await writeQueryResultsToConsole(
          res,
          query,
          connLabel,
          executorName,
          true,
          selectedType,
        );
      }
      addDStoQueryHistory(dataSourceForm, success, connLabel, executorName);
    }
  } catch (error) {
    notify(`Datasource error: ${error}.`, MessageKind.ERROR, {
      logger,
      params: error,
    });
    DataSourcesPanel.running = false;
  } finally {
    DataSourcesPanel.running = false;
  }
}

export function addDStoQueryHistory(
  dataSourceForm: DataSourceFiles,
  success: boolean,
  connLabel: string,
  executrorName: string,
) {
  addQueryHistory(
    dataSourceForm,
    executrorName,
    connLabel,
    ServerType.INSIGHTS,
    success,
    false,
    false,
    true,
    dataSourceForm.dataSource.selectedType,
  );
}

export function getSelectedType(fileContent: DataSourceFiles): string {
  const selectedType = fileContent.dataSource.selectedType;
  switch (selectedType) {
    case DataSourceTypes.API:
      return "API";
    case DataSourceTypes.QSQL:
      return "QSQL";
    case DataSourceTypes.SQL:
      return "SQL";
    case DataSourceTypes.UDA:
      return "UDA";
    default:
      throw new Error(`Invalid selectedType: ${selectedType}`);
  }
}

export async function runApiDataSource(
  fileContent: DataSourceFiles,
  selectedConn: InsightsConnection,
): Promise<any> {
  const isTimeCorrect = checkIfTimeParamIsCorrect(
    fileContent.dataSource.api.startTS,
    fileContent.dataSource.api.endTS,
  );
  if (!isTimeCorrect) {
    notify(
      "The time parameters (startTS and endTS) are not correct, please check the format or if the startTS is before the endTS",
      MessageKind.ERROR,
      { logger },
    );
    return;
  }
  const apiBody = getApiBody(fileContent);
  const apiCall = await selectedConn.getDatasourceQuery(
    DataSourceTypes.API,
    JSON.stringify(apiBody),
  );

  if (apiCall?.error) {
    return parseError(apiCall.error);
  } else if (apiCall?.arrayBuffer) {
    const results = handleWSResults(apiCall.arrayBuffer);
    return handleScratchpadTableRes(results);
  } else {
    return { error: "Datasource API call failed" };
  }
}

export function getApiBody(
  fileContent: DataSourceFiles,
): Partial<getDataBodyPayload> {
  const api = fileContent.dataSource.api;

  const apiBody: getDataBodyPayload = {
    table: fileContent.dataSource.api.table,
    startTS: convertTimeToTimestamp(api.startTS),
    endTS: convertTimeToTimestamp(api.endTS),
  };

  const optional = api.optional;

  if (optional) {
    if (optional.filled) {
      apiBody.fill = api.fill;
    }
    if (optional.temporal) {
      apiBody.temporality = api.temporality;
    }
    if (optional.rowLimit && api.rowCountLimit) {
      if (api.isRowLimitLast) {
        apiBody.limit = -parseInt(api.rowCountLimit);
      } else {
        apiBody.limit = parseInt(api.rowCountLimit);
      }
    }

    const labels = optional.labels.filter((label) => label.active);

    if (labels.length > 0) {
      apiBody.labels = Object.assign(
        {},
        ...labels.map((label) => ({ [label.key]: label.value })),
      );
    } else {
      apiBody.labels = {};
    }

    const filters = optional.filters
      .filter((filter) => filter.active)
      .map((filter) => [
        filter.operator,
        filter.column,
        ((values: string) => {
          const tokens = values.split(/[;\s]+/).map((token) => {
            const number = parseFloat(token);
            return isNaN(number) ? token : number;
          });
          return tokens.length === 1 ? tokens[0] : tokens;
        })(filter.values),
      ]);

    if (filters.length > 0) {
      apiBody.filter = filters;
    }

    const sorts = optional.sorts
      .filter((sort) => sort.active)
      .map((sort) => sort.column);

    if (sorts.length > 0) {
      apiBody.sortCols = sorts;
    }

    const aggs = optional.aggs
      .filter((agg) => agg.active)
      .map((agg) => [agg.key, agg.operator, agg.column]);

    if (aggs.length > 0) {
      apiBody.agg = aggs;
    }

    const groups = optional.groups
      .filter((group) => group.active)
      .map((group) => group.column);

    if (groups.length > 0) {
      apiBody.groupBy = groups;
    }
  }

  return apiBody;
}

export async function runQsqlDataSource(
  fileContent: DataSourceFiles,
  selectedConn: InsightsConnection,
  qeEnabled?: boolean,
): Promise<any> {
  const qsqlBody = generateQSqlBody(
    fileContent.dataSource.qsql.query,
    fileContent.dataSource.qsql.selectedTarget,
    selectedConn.insightsVersion,
    qeEnabled,
  );

  const qsqlCall = await selectedConn.getDatasourceQuery(
    DataSourceTypes.QSQL,
    JSON.stringify(qsqlBody),
  );

  if (qsqlCall?.error) {
    return parseError(qsqlCall.error);
  } else if (qsqlCall?.arrayBuffer) {
    const results = handleWSResults(qsqlCall.arrayBuffer);
    return handleScratchpadTableRes(results);
  } else {
    return { error: "Datasource QSQL call failed" };
  }
}

export async function runSqlDataSource(
  fileContent: DataSourceFiles,
  selectedConn: InsightsConnection,
): Promise<any> {
  const sqlBody = {
    query: fileContent.dataSource.sql.query,
  };
  const sqlCall = await selectedConn.getDatasourceQuery(
    DataSourceTypes.SQL,
    JSON.stringify(sqlBody),
  );

  if (sqlCall?.error) {
    return parseError(sqlCall.error);
  } else if (sqlCall?.arrayBuffer) {
    const results = handleWSResults(sqlCall.arrayBuffer);
    return handleScratchpadTableRes(results);
  } else {
    return { error: "Datasource SQL call failed" };
  }
}

export async function runUDADataSource(
  fileContent: DataSourceFiles,
  selectedConn: InsightsConnection,
): Promise<any> {
  const uda = fileContent.dataSource.uda;

  const udaReqBody = await retrieveUDAtoCreateReqBody(uda, selectedConn);

  if (udaReqBody.error) {
    notify(`Datasource error.`, MessageKind.ERROR, {
      logger,
      params: udaReqBody.error,
    });
    return udaReqBody;
  }

  return await executeUDARequest(selectedConn, udaReqBody);
}

export async function executeUDARequest(
  selectedConn: InsightsConnection,
  udaReqBody: UDARequestBody,
): Promise<any> {
  const udaCall = await selectedConn.getDatasourceQuery(
    DataSourceTypes.UDA,
    udaReqBody,
  );

  if (udaCall?.error) {
    return parseError(udaCall.error);
  } else if (udaCall?.arrayBuffer) {
    const results = handleWSResults(udaCall.arrayBuffer);
    return handleScratchpadTableRes(results);
  } else {
    return { error: "UDA call failed" };
  }
}

export function getQuery(
  fileContent: DataSourceFiles,
  selectedType: string,
): string {
  switch (selectedType) {
    case "API":
      return `GetData - table: ${fileContent.dataSource.api.table}`;
    case "QSQL":
      return fileContent.dataSource.qsql.query;
    case "UDA":
      return `Executed UDA: ${fileContent.dataSource.uda?.name}`;
    case "SQL":
    default:
      return fileContent.dataSource.sql.query;
  }
}

export function parseError(error: GetDataError) {
  if (error instanceof Object && error.buffer) {
    return handleWSError(error.buffer);
  } else {
    notify(`Datasource error.`, MessageKind.ERROR, {
      logger,
      params: error,
    });
    return {
      error,
    };
  }
}<|MERGE_RESOLUTION|>--- conflicted
+++ resolved
@@ -190,15 +190,8 @@
       const query = getQuery(fileContent, selectedType);
 
       if (!success) {
-<<<<<<< HEAD
-        notify("Datasource run failed.", MessageKind.ERROR, {
-          logger,
-          params: res.error,
-        });
-=======
         Telemetry.sendEvent("Datasource." + selectedType + ".Run.Error");
         window.showErrorMessage(res.error);
->>>>>>> 9ebdb5f7
       }
       if (ext.isResultsTabVisible) {
         if (success) {
