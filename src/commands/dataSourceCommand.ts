/*
 * Copyright (c) 1998-2023 Kx Systems Inc.
 *
 * Licensed under the Apache License, Version 2.0 (the "License"); you may not use this file except in compliance with the
 * License. You may obtain a copy of the License at
 *
 * http://www.apache.org/licenses/LICENSE-2.0
 *
 * Unless required by applicable law or agreed to in writing, software distributed under the License is distributed on an
 * "AS IS" BASIS, WITHOUT WARRANTIES OR CONDITIONS OF ANY KIND, either express or implied. See the License for the
 * specific language governing permissions and limitations under the License.
 */

import * as fs from "fs";
import path from "path";
import { InputBoxOptions, Uri, window } from "vscode";
import { ext } from "../extensionVariables";
import { getDataBodyPayload } from "../models/data";
import {
  DataSourceFiles,
  DataSourceTypes,
  createDefaultDataSourceFile,
} from "../models/dataSource";
import { scratchpadVariableInput } from "../models/items/server";
import { DataSourcesPanel } from "../panels/datasource";
import { KdbDataSourceTreeItem } from "../services/dataSourceTreeProvider";
import {
  checkIfTimeParamIsCorrect,
  convertTimeToTimestamp,
  createKdbDataSourcesFolder,
  getConnectedInsightsNode,
} from "../utils/dataSource";
import { handleWSResults } from "../utils/queryUtils";
import { validateScratchpadOutputVariableName } from "../validators/interfaceValidator";
import {
  getDataInsights,
  getMeta,
  importScratchpad,
  writeQueryResultsToConsole,
  writeQueryResultsToView,
} from "./serverCommand";

export async function addDataSource(): Promise<void> {
  const kdbDataSourcesFolderPath = createKdbDataSourcesFolder();

  let length = 0;
  let fileName = `datasource-${length}${ext.kdbDataSourceFileExtension}`;
  let filePath = path.join(kdbDataSourcesFolderPath, fileName);

  while (fs.existsSync(filePath)) {
    length++;
    fileName = `datasource-${length}${ext.kdbDataSourceFileExtension}`;
    filePath = path.join(kdbDataSourcesFolderPath, fileName);
  }
  const dataSourceName = fileName.replace(ext.kdbDataSourceFileExtension, "");
  const defaultDataSourceContent = createDefaultDataSourceFile();
  const insightsNode = getConnectedInsightsNode();
  defaultDataSourceContent.name = dataSourceName;
  defaultDataSourceContent.insightsNode = insightsNode;

  fs.writeFileSync(filePath, JSON.stringify(defaultDataSourceContent));
  window.showInformationMessage(
    `Created ${fileName} in ${kdbDataSourcesFolderPath}.`
  );
}

export async function renameDataSource(
  oldName: string,
  newName: string
): Promise<void> {
  const kdbDataSourcesFolderPath = createKdbDataSourcesFolder();
  if (!kdbDataSourcesFolderPath) {
    return;
  }

  const oldFilePath = path.join(
    kdbDataSourcesFolderPath,
    `${oldName}${ext.kdbDataSourceFileExtension}`
  );
  const newFilePath = path.join(
    kdbDataSourcesFolderPath,
    `${newName}${ext.kdbDataSourceFileExtension}`
  );

  const dataSourceContent = fs.readFileSync(oldFilePath, "utf8");
  const data = JSON.parse(dataSourceContent) as DataSourceFiles;
  data.name = newName;
  const newFileContent = JSON.stringify(data);
  fs.writeFileSync(oldFilePath, newFileContent);

  fs.renameSync(oldFilePath, newFilePath);
}

export async function deleteDataSource(
  dataSource: KdbDataSourceTreeItem
): Promise<void> {
  const kdbDataSourcesFolderPath = createKdbDataSourcesFolder();
  if (!kdbDataSourcesFolderPath) {
    return;
  }

  const dataSourceFilePath = path.join(
    kdbDataSourcesFolderPath,
    `${dataSource.label}${ext.kdbDataSourceFileExtension}`
  );
  if (fs.existsSync(dataSourceFilePath)) {
    fs.unlinkSync(dataSourceFilePath);
    window.showInformationMessage(
      `Deleted ${dataSource.label} from ${kdbDataSourcesFolderPath}.`
    );
  }
}

export async function openDataSource(
  dataSource: KdbDataSourceTreeItem,
  uri: Uri
): Promise<void> {
  const kdbDataSourcesFolderPath = createKdbDataSourcesFolder();
  Object.assign(ext.insightsMeta, await getMeta());
  if (!ext.insightsMeta.assembly) {
    ext.outputChannel.appendLine(
      `To edit or run a datasource you need to be connected to an Insights server`
    );
    window.showErrorMessage(
      "To edit or run a datasource you need to be connected to an Insights server"
    );
  }
  if (!kdbDataSourcesFolderPath) {
    return;
  }
  fs.readFile(
    path.join(
      kdbDataSourcesFolderPath,
      `${dataSource.label}${ext.kdbDataSourceFileExtension}`
    ),
    (err, data) => {
      if (err) {
        ext.outputChannel.appendLine(
          `Error reading the file ${dataSource.label}${ext.kdbDataSourceFileExtension}, this file maybe doesn't exist`
        );
        window.showErrorMessage("Error reading file");
        return;
      }
      if (data) {
        const datasourceContent: DataSourceFiles = JSON.parse(data.toString());
        DataSourcesPanel.render(uri, datasourceContent);
      }
    }
  );
}

export async function saveDataSource(
  dataSourceForm: DataSourceFiles
): Promise<void> {
  const kdbDataSourcesFolderPath = createKdbDataSourcesFolder();
  if (!kdbDataSourcesFolderPath) {
    return;
  }

  if (!dataSourceForm.originalName || dataSourceForm.name === "") {
    window.showErrorMessage("Name is required");
    return;
  }

  if (dataSourceForm.name !== dataSourceForm.originalName) {
    await renameDataSource(dataSourceForm.originalName, dataSourceForm.name);
  }

  dataSourceForm.insightsNode = getConnectedInsightsNode();
  const fileContent = dataSourceForm;

  const dataSourceFilePath = path.join(
    kdbDataSourcesFolderPath,
    `${dataSourceForm.name}${ext.kdbDataSourceFileExtension}`
  );

  if (fs.existsSync(dataSourceFilePath)) {
    fs.writeFileSync(dataSourceFilePath, JSON.stringify(fileContent));
    window.showInformationMessage(`DataSource ${dataSourceForm.name} saved.`);
  }
}

export async function populateScratchpad(
  dataSourceForm: DataSourceFiles
): Promise<void> {
  const scratchpadVariable: InputBoxOptions = {
    prompt: scratchpadVariableInput.prompt,
    placeHolder: scratchpadVariableInput.placeholder,
    validateInput: (value: string | undefined) =>
      validateScratchpadOutputVariableName(value),
  };

  window.showInputBox(scratchpadVariable).then(async (outputVariable) => {
    if (outputVariable !== undefined && outputVariable !== "") {
      await importScratchpad(outputVariable!, dataSourceForm!);
    } else {
      ext.outputChannel.appendLine(
        `Invalid scratchpad output variable name: ${outputVariable}`
      );
    }
  });
}

export async function runDataSource(
  dataSourceForm: DataSourceFiles
): Promise<void> {
  Object.assign(ext.insightsMeta, await getMeta());
  if (!ext.insightsMeta.assembly) {
    ext.outputChannel.appendLine(
      `To run a datasource you need to be connected to an Insights server`
    );
    window.showErrorMessage(
      "To run a datasource you need to be connected to an Insights server"
    );
    return;
  }

  dataSourceForm.insightsNode = getConnectedInsightsNode();
  const fileContent = dataSourceForm;

  let res: any;
<<<<<<< HEAD
  const selectedType = fileContent.dataSource.selectedType;

  switch (selectedType) {
    case DataSourceTypes.API:
      const api = fileContent.dataSource.api;

      const isTimeCorrect = checkIfTimeParamIsCorrect(api.startTS, api.endTS);

      if (!isTimeCorrect) {
        window.showErrorMessage(
          "The time parameters (startTS and endTS) are not correct, please check the format or if the startTS is before the endTS"
        );
        break;
      }

      const apiBody: getDataBodyPayload = {
        table: fileContent.dataSource.api.table,
        startTS: convertTimeToTimestamp(api.startTS),
        endTS: convertTimeToTimestamp(api.endTS),
      };

      const optional = api.optional;

      if (optional) {
        if (optional.filled) {
          apiBody.fill = api.fill;
        }
        if (optional.temporal) {
          apiBody.temporality = api.temporality;
          if (api.temporality === "slice") {
            if (optional.startTS >= optional.endTS) {
              window.showErrorMessage(
                "The slice time parameters (startTS and endTS) are not correct, please check the format or if the startTS is before the endTS"
              );
              break;
            }
            const start = api.startTS.split("T");
            if (start.length === 2) {
              start[1] = optional.startTS;
              const end = api.endTS.split("T");
              if (end.length === 2) {
                end[1] = optional.endTS;
                apiBody.startTS = convertTimeToTimestamp(start.join("T"));
                apiBody.endTS = convertTimeToTimestamp(end.join("T"));
              }
            }
          }
        }

        const labels = optional.labels.filter((label) => label.active);

        if (labels.length > 0) {
          apiBody.labels = Object.assign(
            {},
            ...labels.map((label) => ({ [label.key]: label.value }))
          );
        }

        const filters = optional.filters
          .filter((filter) => filter.active)
          .map((filter) => [
            filter.operator,
            filter.column,
            ((values: string) => {
              const tokens = values.split(/[;\s]+/).map((token) => {
                const number = parseFloat(token);
                return isNaN(number) ? token : number;
              });
              return tokens.length === 1 ? tokens[0] : tokens;
            })(filter.values),
          ]);

        if (filters.length > 0) {
          apiBody.filter = filters;
        }

        const sorts = optional.sorts
          .filter((sort) => sort.active)
          .map((sort) => sort.column);

        if (sorts.length > 0) {
          apiBody.sortCols = sorts;
        }

        const aggs = optional.aggs
          .filter((agg) => agg.active)
          .map((agg) => [agg.key, agg.operator, agg.column]);

        if (aggs.length > 0) {
          apiBody.agg = aggs;
        }

        const groups = optional.groups
          .filter((group) => group.active)
          .map((group) => group.column);

        if (groups.length > 0) {
          apiBody.groupBy = groups;
        }
      }

      const body = JSON.stringify(apiBody);
      const apiCall = await getDataInsights(ext.insightsAuthUrls.dataURL, body);

      if (apiCall?.arrayBuffer) {
        res = handleWSResults(apiCall.arrayBuffer);
      } else {
        window.showErrorMessage("An error occured during API call");
        break;
      }

      writeQueryResultsToConsole(
        res,
        "GetData - table: " + apiBody.table,
        selectedType
      );

      break;
    case DataSourceTypes.QSQL:
      const assembly = fileContent.dataSource.qsql.selectedTarget.slice(0, -4);
      const target = fileContent.dataSource.qsql.selectedTarget.slice(-3);
      const qsqlBody = {
        assembly: assembly,
        target: target,
        query: fileContent.dataSource.qsql.query,
      };
      const qsqlCall = await getDataInsights(
        ext.insightsAuthUrls.qsqlURL,
        JSON.stringify(qsqlBody)
      );
      if (qsqlCall?.arrayBuffer) {
        res = handleWSResults(qsqlCall.arrayBuffer);
      }
      writeQueryResultsToConsole(
        res,
        fileContent.dataSource.qsql.query,
        selectedType
      );
=======
  const selectedType = getSelectedType(fileContent);

  switch (selectedType) {
    case "API":
      res = await runApiDataSource(fileContent);
      break;
    case "QSQL":
      res = await runQsqlDataSource(fileContent);
>>>>>>> b8ff7911
      break;
    case DataSourceTypes.SQL:
    default:
      res = await runSqlDataSource(fileContent);
      break;
  }

  if (ext.resultsViewProvider.isVisible()) {
    writeQueryResultsToView(res, selectedType);
  } else {
    writeQueryResultsToConsole(
      res,
      getQuery(fileContent, selectedType),
      selectedType
    );
  }
}

export function getSelectedType(fileContent: DataSourceFiles): string {
  const selectedType = fileContent.dataSource.selectedType.toString();
  switch (selectedType) {
    case "API":
    case "0":
      return "API";
    case "QSQL":
    case "1":
      return "QSQL";
    case "SQL":
    case "2":
      return "SQL";
    default:
      throw new Error(`Invalid selectedType: ${selectedType}`);
  }
}

export async function runApiDataSource(
  fileContent: DataSourceFiles
): Promise<any> {
  const isTimeCorrect = checkIfTimeParamIsCorrect(
    fileContent.dataSource.api.startTS,
    fileContent.dataSource.api.endTS
  );
  if (!isTimeCorrect) {
    window.showErrorMessage(
      "The time parameters(startTS and endTS) are not correct, please check the format or if the startTS is before the endTS"
    );
    return;
  }
  const apiBody = getApiBody(fileContent);
  const apiCall = await getDataInsights(
    ext.insightsAuthUrls.dataURL,
    JSON.stringify(apiBody)
  );
  if (apiCall?.arrayBuffer) {
    return handleWSResults(apiCall.arrayBuffer);
  }
}

export function getApiBody(
  fileContent: DataSourceFiles
): Partial<getDataBodyPayload> {
  const {
    startTS,
    endTS,
    fill,
    temporality,
    filter,
    groupBy,
    agg,
    sortCols,
    slice,
    labels,
    table,
  } = fileContent.dataSource.api;

  const startTSValue = startTS?.trim() ? convertTimeToTimestamp(startTS) : "";
  const endTSValue = endTS?.trim() ? convertTimeToTimestamp(endTS) : "";
  const fillValue = fill?.trim() || undefined;
  const temporalityValue = temporality?.trim() || undefined;
  const filterValue = filter.length ? filter : undefined;
  const groupByValue = groupBy.length ? groupBy : undefined;
  const aggValue = agg.length ? agg : undefined;
  const sortColsValue = sortCols.length ? sortCols : undefined;
  const sliceValue = slice.length ? slice : undefined;
  const labelsValue = labels.length ? labels : undefined;

  const apiBodyAux: getDataBodyPayload = {
    table,
    startTS: startTSValue,
    endTS: endTSValue,
    fill: fillValue,
    temporality: temporalityValue,
    groupBy: groupByValue,
    agg: aggValue,
    sortCols: sortColsValue,
    slice: sliceValue,
    labels: labelsValue,
  };

  if (filterValue !== undefined) {
    apiBodyAux.filter = filterValue.map((filterEl: string) => {
      return filterEl.split(";");
    });
  }

  const apiBody = Object.fromEntries(
    Object.entries(apiBodyAux).filter(([_, value]) => value !== undefined)
  );

  return apiBody;
}

export async function runQsqlDataSource(
  fileContent: DataSourceFiles
): Promise<any> {
  const assembly = fileContent.dataSource.qsql.selectedTarget.slice(0, -4);
  const target = fileContent.dataSource.qsql.selectedTarget.slice(-3);
  const qsqlBody = {
    assembly: assembly,
    target: target,
    query: fileContent.dataSource.qsql.query,
  };
  const qsqlCall = await getDataInsights(
    ext.insightsAuthUrls.qsqlURL,
    JSON.stringify(qsqlBody)
  );
  if (qsqlCall?.arrayBuffer) {
    return handleWSResults(qsqlCall.arrayBuffer);
  }
}

export async function runSqlDataSource(
  fileContent: DataSourceFiles
): Promise<any> {
  const sqlBody = {
    query: fileContent.dataSource.sql.query,
  };
  const sqlCall = await getDataInsights(
    ext.insightsAuthUrls.sqlURL,
    JSON.stringify(sqlBody)
  );
  if (sqlCall?.arrayBuffer) {
    return handleWSResults(sqlCall.arrayBuffer);
  }
}

export function getQuery(
  fileContent: DataSourceFiles,
  selectedType: string
): string {
  switch (selectedType) {
    case "API":
      return `GetData - table: ${fileContent.dataSource.api.table}`;
    case "QSQL":
      return fileContent.dataSource.qsql.query;
    case "SQL":
    default:
      return fileContent.dataSource.sql.query;
  }
}<|MERGE_RESOLUTION|>--- conflicted
+++ resolved
@@ -18,7 +18,6 @@
 import { getDataBodyPayload } from "../models/data";
 import {
   DataSourceFiles,
-  DataSourceTypes,
   createDefaultDataSourceFile,
 } from "../models/dataSource";
 import { scratchpadVariableInput } from "../models/items/server";
@@ -219,146 +218,6 @@
   const fileContent = dataSourceForm;
 
   let res: any;
-<<<<<<< HEAD
-  const selectedType = fileContent.dataSource.selectedType;
-
-  switch (selectedType) {
-    case DataSourceTypes.API:
-      const api = fileContent.dataSource.api;
-
-      const isTimeCorrect = checkIfTimeParamIsCorrect(api.startTS, api.endTS);
-
-      if (!isTimeCorrect) {
-        window.showErrorMessage(
-          "The time parameters (startTS and endTS) are not correct, please check the format or if the startTS is before the endTS"
-        );
-        break;
-      }
-
-      const apiBody: getDataBodyPayload = {
-        table: fileContent.dataSource.api.table,
-        startTS: convertTimeToTimestamp(api.startTS),
-        endTS: convertTimeToTimestamp(api.endTS),
-      };
-
-      const optional = api.optional;
-
-      if (optional) {
-        if (optional.filled) {
-          apiBody.fill = api.fill;
-        }
-        if (optional.temporal) {
-          apiBody.temporality = api.temporality;
-          if (api.temporality === "slice") {
-            if (optional.startTS >= optional.endTS) {
-              window.showErrorMessage(
-                "The slice time parameters (startTS and endTS) are not correct, please check the format or if the startTS is before the endTS"
-              );
-              break;
-            }
-            const start = api.startTS.split("T");
-            if (start.length === 2) {
-              start[1] = optional.startTS;
-              const end = api.endTS.split("T");
-              if (end.length === 2) {
-                end[1] = optional.endTS;
-                apiBody.startTS = convertTimeToTimestamp(start.join("T"));
-                apiBody.endTS = convertTimeToTimestamp(end.join("T"));
-              }
-            }
-          }
-        }
-
-        const labels = optional.labels.filter((label) => label.active);
-
-        if (labels.length > 0) {
-          apiBody.labels = Object.assign(
-            {},
-            ...labels.map((label) => ({ [label.key]: label.value }))
-          );
-        }
-
-        const filters = optional.filters
-          .filter((filter) => filter.active)
-          .map((filter) => [
-            filter.operator,
-            filter.column,
-            ((values: string) => {
-              const tokens = values.split(/[;\s]+/).map((token) => {
-                const number = parseFloat(token);
-                return isNaN(number) ? token : number;
-              });
-              return tokens.length === 1 ? tokens[0] : tokens;
-            })(filter.values),
-          ]);
-
-        if (filters.length > 0) {
-          apiBody.filter = filters;
-        }
-
-        const sorts = optional.sorts
-          .filter((sort) => sort.active)
-          .map((sort) => sort.column);
-
-        if (sorts.length > 0) {
-          apiBody.sortCols = sorts;
-        }
-
-        const aggs = optional.aggs
-          .filter((agg) => agg.active)
-          .map((agg) => [agg.key, agg.operator, agg.column]);
-
-        if (aggs.length > 0) {
-          apiBody.agg = aggs;
-        }
-
-        const groups = optional.groups
-          .filter((group) => group.active)
-          .map((group) => group.column);
-
-        if (groups.length > 0) {
-          apiBody.groupBy = groups;
-        }
-      }
-
-      const body = JSON.stringify(apiBody);
-      const apiCall = await getDataInsights(ext.insightsAuthUrls.dataURL, body);
-
-      if (apiCall?.arrayBuffer) {
-        res = handleWSResults(apiCall.arrayBuffer);
-      } else {
-        window.showErrorMessage("An error occured during API call");
-        break;
-      }
-
-      writeQueryResultsToConsole(
-        res,
-        "GetData - table: " + apiBody.table,
-        selectedType
-      );
-
-      break;
-    case DataSourceTypes.QSQL:
-      const assembly = fileContent.dataSource.qsql.selectedTarget.slice(0, -4);
-      const target = fileContent.dataSource.qsql.selectedTarget.slice(-3);
-      const qsqlBody = {
-        assembly: assembly,
-        target: target,
-        query: fileContent.dataSource.qsql.query,
-      };
-      const qsqlCall = await getDataInsights(
-        ext.insightsAuthUrls.qsqlURL,
-        JSON.stringify(qsqlBody)
-      );
-      if (qsqlCall?.arrayBuffer) {
-        res = handleWSResults(qsqlCall.arrayBuffer);
-      }
-      writeQueryResultsToConsole(
-        res,
-        fileContent.dataSource.qsql.query,
-        selectedType
-      );
-=======
   const selectedType = getSelectedType(fileContent);
 
   switch (selectedType) {
@@ -367,9 +226,8 @@
       break;
     case "QSQL":
       res = await runQsqlDataSource(fileContent);
->>>>>>> b8ff7911
       break;
-    case DataSourceTypes.SQL:
+    case "SQL":
     default:
       res = await runSqlDataSource(fileContent);
       break;
