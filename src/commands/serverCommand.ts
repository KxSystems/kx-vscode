--- conflicted
+++ resolved
@@ -14,18 +14,7 @@
 import { readFileSync } from "fs-extra";
 import { join } from "path";
 import * as url from "url";
-<<<<<<< HEAD
-import {
-  Position,
-  ProgressLocation,
-  Range,
-  commands,
-  window,
-  workspace,
-} from "vscode";
-=======
 import { Position, Range, commands, window } from "vscode";
->>>>>>> 7c587c49
 import { ext } from "../extensionVariables";
 import { DataSourceFiles } from "../models/dataSource";
 import { ExecutionTypes } from "../models/execution";
@@ -82,7 +71,7 @@
   let insights: Insights | undefined = getInsights();
   if (insights != undefined && insights[getHash(insightsData.server!)]) {
     await window.showErrorMessage(
-      `Insights instance named ${insightsData.alias} already exists.`,
+      `Insights instance named ${insightsData.alias} already exists.`
     );
     return;
   } else {
@@ -110,7 +99,7 @@
       Telemetry.sendEvent("Connection.Created.Insights");
     }
     window.showInformationMessage(
-      `Added Insights connection: ${insightsData.alias}`,
+      `Added Insights connection: ${insightsData.alias}`
     );
     NewConnectionPannel.close();
   }
@@ -121,7 +110,7 @@
 export async function addAuthConnection(
   serverKey: string,
   username: string,
-  password: string,
+  password: string
 ): Promise<void> {
   const validUsername = validateServerUsername(username);
   if (validUsername) {
@@ -161,7 +150,7 @@
       .showErrorMessage(
         "OpenSSL not found, please ensure this is installed",
         "More Info",
-        "Cancel",
+        "Cancel"
       )
       .then(async (result) => {
         if (result === "More Info") {
@@ -181,13 +170,13 @@
   }
   window.showErrorMessage(
     "Server not found, please ensure this is a correct server",
-    "Cancel",
+    "Cancel"
   );
 }
 
 export async function addKdbConnection(
   kdbData: ServerDetails,
-  isLocal?: boolean,
+  isLocal?: boolean
 ): Promise<void> {
   const aliasValidation = validateServerAlias(kdbData.serverAlias, isLocal!);
   const hostnameValidation = validateServerName(kdbData.serverName);
@@ -211,13 +200,13 @@
     servers[getHash(`${kdbData.serverName}:${kdbData.serverPort}`)]
   ) {
     await window.showErrorMessage(
-      `Server ${kdbData.serverName}:${kdbData.serverPort} already exists.`,
+      `Server ${kdbData.serverName}:${kdbData.serverPort} already exists.`
     );
   } else {
     const key =
       kdbData.serverAlias != undefined
         ? getHash(
-            `${kdbData.serverName}${kdbData.serverPort}${kdbData.serverAlias}`,
+            `${kdbData.serverName}${kdbData.serverPort}${kdbData.serverAlias}`
           )
         : getHash(`${kdbData.serverName}${kdbData.serverPort}`);
     if (servers === undefined) {
@@ -258,7 +247,7 @@
       addAuthConnection(key, kdbData.username!, kdbData.password!);
     }
     window.showInformationMessage(
-      `Added kdb connection: ${kdbData.serverAlias}`,
+      `Added kdb connection: ${kdbData.serverAlias}`
     );
     NewConnectionPannel.close();
   }
@@ -286,7 +275,7 @@
         const result = await window.showInformationMessage(
           "TLS support requires OpenSSL to be installed.",
           "More Info",
-          "Cancel",
+          "Cancel"
         );
         if (result === "More Info") {
           openUrl("https://code.kx.com/q/kb/ssl/");
@@ -339,13 +328,13 @@
 export async function executeQuery(
   query: string,
   context?: string,
-  isPython?: boolean,
+  isPython?: boolean
 ): Promise<void> {
   const connMngService = new ConnectionManagementService();
   const queryConsole = ExecutionConsole.start();
   if (ext.activeConnection === undefined && ext.connectionNode === undefined) {
     window.showInformationMessage(
-      "Please connect to a KDB instance or Insights Instance to execute a query",
+      "Please connect to a KDB instance or Insights Instance to execute a query"
     );
     return undefined;
   }
@@ -358,7 +347,7 @@
       query,
       "Query is empty",
       isConnected,
-      ext.connectionNode?.label ? ext.connectionNode.label : "",
+      ext.connectionNode?.label ? ext.connectionNode.label : ""
     );
     return undefined;
   }
@@ -395,8 +384,8 @@
       text = editor.document.getText(
         new Range(
           new Position(0, 0),
-          new Position(lineNum, line.range.end.character),
-        ),
+          new Position(lineNum, line.range.end.character)
+        )
       );
     }
 
@@ -439,7 +428,7 @@
   const insightsNode = ext.kdbinsightsNodes.find((n) =>
     ext.connectionNode instanceof InsightsNode
       ? n === ext.connectionNode?.details.alias + " (connected)"
-      : false,
+      : false
   );
   switch (type) {
     case ExecutionTypes.QuerySelection:
@@ -478,7 +467,7 @@
     executeQuery(
       rerunQueryElement.query,
       context,
-      rerunQueryElement.language !== "q",
+      rerunQueryElement.language !== "q"
     );
   } else {
     const dsFile = rerunQueryElement.query as DataSourceFiles;
@@ -494,13 +483,13 @@
     ext.activeConnection instanceof InsightsConnection
   ) {
     window.showInformationMessage(
-      "Please connect to a KDB instance to view the objects",
+      "Please connect to a KDB instance to view the objects"
     );
     return new Array<ServerObject>();
   }
 
   const script = readFileSync(
-    ext.context.asAbsolutePath(join("resources", "list_mem.q")),
+    ext.context.asAbsolutePath(join("resources", "list_mem.q"))
   ).toString();
   const cc = "\n" + script + "(::)";
   const result = await ext.activeConnection?.executeQueryRaw(cc);
@@ -520,7 +509,7 @@
   query: string,
   dataSourceType?: string,
   isPython?: boolean,
-  duration?: string,
+  duration?: string
 ): void {
   const queryConsole = ExecutionConsole.start();
   const res = Array.isArray(result)
@@ -536,7 +525,7 @@
       ext.connectionNode?.label ? ext.connectionNode.label : "",
       dataSourceType,
       isPython,
-      duration,
+      duration
     );
   } else {
     if (!checkIfIsDatasource(dataSourceType)) {
@@ -547,7 +536,7 @@
         ext.connectionNode?.label ? ext.connectionNode.label : "",
         isPython,
         undefined,
-        duration,
+        duration
       );
     }
   }
@@ -558,7 +547,7 @@
   query: string,
   dataSourceType?: string,
   isPython?: boolean,
-  duration?: string,
+  duration?: string
 ): void {
   commands.executeCommand("kdb.resultsPanel.update", result, dataSourceType);
   const connectionType: ServerType =
@@ -574,7 +563,7 @@
       isPython,
       undefined,
       undefined,
-      duration,
+      duration
     );
   }
 }
@@ -583,7 +572,7 @@
   result: ScratchpadResult,
   query: string,
   duration: string,
-  isPython?: boolean,
+  isPython?: boolean
 ): void {
   const queryConsole = ExecutionConsole.start();
 
@@ -592,7 +581,7 @@
       query,
       result.errorMsg,
       true,
-      ext.connectionNode?.label ? ext.connectionNode.label : "",
+      ext.connectionNode?.label ? ext.connectionNode.label : ""
     );
   } else {
     if (ext.resultsViewProvider.isVisible()) {
@@ -601,7 +590,7 @@
         query,
         "SCRATCHPAD",
         isPython,
-        duration,
+        duration
       );
     } else {
       writeQueryResultsToConsole(
@@ -609,7 +598,7 @@
         query,
         undefined,
         isPython,
-        duration,
+        duration
       );
     }
   }
