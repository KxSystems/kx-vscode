--- conflicted
+++ resolved
@@ -5,11 +5,10 @@
   commands,
   InputBoxOptions,
   Position,
-  ProgressLocation,
   QuickPickItem,
   QuickPickOptions,
   Range,
-  window,
+  window
 } from "vscode";
 import { ext } from "../extensionVariables";
 import { Connection } from "../models/connection";
@@ -21,12 +20,7 @@
   connectionPasswordInput,
   connectionPortInput,
   connectionUsernameInput,
-<<<<<<< HEAD
   connnectionTls,
-=======
-  insightsAliasInput,
-  insightsUrlInput,
->>>>>>> ac34cd15
   kdbEndpoint,
   kdbInsightsEndpoint,
   serverEndpointPlaceHolder,
@@ -166,7 +160,6 @@
           if (port) {
             window.showInputBox(connectionUsername).then(async (username) => {
               window.showInputBox(connectionPassword).then(async (password) => {
-<<<<<<< HEAD
                 window.showInputBox(connectionTls).then(async (tls) => {
                   let tlsEnabled;
                   if (tls !== undefined && tls === "true") {
@@ -238,37 +231,6 @@
                       }
                     } else {
                       servers[key] = {
-=======
-                // store secrets
-                let authUsed = false;
-                if (username && password) {
-                  authUsed = true;
-                  ext.secretSettings.storeAuthData(
-                    alias !== undefined
-                      ? getHash(`${hostname}${port}${alias}`)
-                      : getHash(`${hostname}${port}`),
-                    `${username}:${password}`
-                  );
-                }
-
-                let servers: Server | undefined = getServers();
-
-                if (
-                  servers != undefined &&
-                  servers[getHash(`${hostname}:${port}`)]
-                ) {
-                  await window.showErrorMessage(
-                    `Server ${hostname}:${port} already exists.`
-                  );
-                } else {
-                  const key =
-                    alias != undefined
-                      ? getHash(`${hostname}${port}${alias}`)
-                      : getHash(`${hostname}${port}`);
-                  if (servers === undefined) {
-                    servers = {
-                      key: {
->>>>>>> ac34cd15
                         auth: authUsed,
                         serverName: hostname,
                         serverPort: port,
