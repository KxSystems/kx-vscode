--- conflicted
+++ resolved
@@ -271,17 +271,6 @@
   }
 
   private createProcess() {
-<<<<<<< HEAD
-    const q = getQExecutablePath();
-
-    this.qhome = path.resolve(path.dirname(q), "..");
-
-    return spawn(`${this.activate ? this.activate + " && " : ""}"${q}"`, {
-      env: { ...process.env, QHOME: ext.REAL_QHOME },
-      shell: this.win32 ? "cmd.exe" : "bash",
-      windowsHide: true,
-    });
-=======
     this.env = getEnvironment(this.workspace?.uri);
 
     return spawn(
@@ -292,7 +281,6 @@
         windowsHide: true,
       },
     );
->>>>>>> 982c91ae
   }
 
   private connect() {
@@ -767,13 +755,8 @@
   static async getOrCreateInstance(resource?: vscode.Uri) {
     const workspace =
       (resource && vscode.workspace.getWorkspaceFolder(resource)) ||
-<<<<<<< HEAD
-      (vscode.workspace.workspaceFolders &&
-        vscode.workspace.workspaceFolders[0]);
-=======
       (await pickWorkspace());
 
->>>>>>> 982c91ae
     const key = workspace?.uri.toString() ?? CONF.DEFAULT;
 
     let repl = this.repls.get(key);
@@ -783,14 +766,8 @@
 
       try {
         const pythonApi = await PythonExtension.api();
-<<<<<<< HEAD
-        const envPath = pythonApi.environments.getActiveEnvironmentPath();
-
-        venv = await pythonApi.environments.resolveEnvironment(envPath);
-=======
         const envp = pythonApi.environments.getActiveEnvironmentPath(workspace);
         venv = await pythonApi.environments.resolveEnvironment(envp);
->>>>>>> 982c91ae
       } catch (error) {
         notify(errorMessage(error), MessageKind.DEBUG, { logger });
       }
