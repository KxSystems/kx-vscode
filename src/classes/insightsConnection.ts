--- conflicted
+++ resolved
@@ -687,61 +687,65 @@
         return;
       }
 
-      const runner = Runner.create(async (progress) => {
-        if (isStarting) {
-          progress.report({ message: "Starting scratchpad..." });
-        }
-
-<<<<<<< HEAD
-        const spRes = await axios(options).then((response: any) => {
-          if (response.data.error) {
-            return response.data;
-          } else if (query === "") {
-            notify(
-              `Scratchpad created for connection: ${this.connLabel}.`,
-              MessageKind.DEBUG,
-              { logger },
-            );
-          } else {
-            notify(`Status: ${response.status}`, MessageKind.DEBUG, {
-              logger,
-            });
-            if (!response.data.error) {
-              if (isTableView) {
-                if (
-                  /* TODO: Workaround for Python structuredText bug */
-                  !isPython &&
-                  this.insightsVersion &&
-                  isBaseVersionGreaterOrEqual(this.insightsVersion, 1.12)
-                ) {
-                  response.data = JSON.parse(
-                    response.data.data,
-                  ) as StructuredTextResults;
-                } else {
-                  const buffer = new Uint8Array(
-                    response.data.data.map((x: string) => parseInt(x, 16)),
-                  ).buffer;
-=======
+      const spResponse = await window.withProgress(
+        {
+          location: ProgressLocation.Notification,
+          cancellable: false,
+        },
+        async (progress, token) => {
+          token.onCancellationRequested(() => {
+            kdbOutputLog(`User cancelled the scratchpad execution.`, "WARNING");
+          });
+
           if (isStarting) {
             progress.report({ message: "Starting scratchpad..." });
           } else {
             progress.report({ message: "Query is running..." });
           }
->>>>>>> 42fdd1dd
-
-                  response.data.data = handleWSResults(buffer, isTableView);
-                  response.data.data = handleScratchpadTableRes(
-                    response.data.data,
-                  );
+
+          const spRes = await axios(options).then((response: any) => {
+            if (response.data.error) {
+              return response.data;
+            } else if (query === "") {
+              notify(
+                `Scratchpad created for connection: ${this.connLabel}.`,
+                MessageKind.DEBUG,
+                { logger },
+              );
+            } else {
+              notify(`Status: ${response.status}`, MessageKind.DEBUG, {
+                logger,
+              });
+              if (!response.data.error) {
+                if (isTableView) {
+                  if (
+                    /* TODO: Workaround for Python structuredText bug */
+                    !isPython &&
+                    this.insightsVersion &&
+                    isBaseVersionGreaterOrEqual(this.insightsVersion, 1.12)
+                  ) {
+                    response.data = JSON.parse(
+                      response.data.data,
+                    ) as StructuredTextResults;
+                  } else {
+                    const buffer = new Uint8Array(
+                      response.data.data.map((x: string) => parseInt(x, 16)),
+                    ).buffer;
+
+                    response.data.data = handleWSResults(buffer, isTableView);
+                    response.data.data = handleScratchpadTableRes(
+                      response.data.data,
+                    );
+                  }
                 }
+                return response.data;
               }
               return response.data;
             }
-            return response.data;
-          }
-        });
-        return spRes;
-      });
+          });
+          return spRes;
+        },
+      );
       return await runner.execute();
     } else {
       this.noConnectionOrEndpoints();
