--- conflicted
+++ resolved
@@ -44,11 +44,7 @@
 } from "../utils/core";
 import { convertTimeToTimestamp } from "../utils/dataSource";
 import {
-<<<<<<< HEAD
-  getAssemblyTarget,
-=======
   generateQSqlBody,
->>>>>>> f5890607
   handleScratchpadTableRes,
   handleWSResults,
 } from "../utils/queryUtils";
@@ -458,15 +454,6 @@
           break;
         }
         case DataSourceTypes.QSQL: {
-<<<<<<< HEAD
-          body.params = {
-            ...getAssemblyTarget(
-              params.dataSource.qsql.selectedTarget,
-              qeDisabled,
-            ),
-            query: params.dataSource.qsql.query,
-          };
-=======
           const assemblyParts =
             params.dataSource.qsql.selectedTarget.split(" ");
           const query = params.dataSource.qsql.query;
@@ -480,7 +467,6 @@
             this.insightsVersion,
           );
 
->>>>>>> f5890607
           coreUrl = this.connEndpoints.scratchpad.importQsql;
           dsTypeString = "QSQL";
           break;
