import path from "path";
import {
  CancellationToken,
  commands,
  CompletionItem,
  CompletionItemKind,
  EventEmitter,
  ExtensionContext,
  languages,
  Position,
  TextDocument,
  TextDocumentContentProvider,
  Uri,
  window,
  workspace,
} from "vscode";
import {
  LanguageClient,
  LanguageClientOptions,
  ServerOptions,
  TransportKind,
} from "vscode-languageclient/node";
import {
  addDataSource,
  deleteDataSource,
  renameDataSource,
} from "./commands/dataSourceCommand";
import {
  installTools,
  startLocalProcess,
  stopLocalProcess,
  stopLocalProcessByServerName,
} from "./commands/installTools";
import {
  addNewConnection,
  connect,
  connectInsights,
  disconnect,
  removeConnection,
  removeInsightsConnection,
  runQuery,
} from "./commands/serverCommand";
import {
  hideWalkthrough,
  showInstallationDetails,
  showWalkthrough,
} from "./commands/walkthroughCommand";
import { ext } from "./extensionVariables";
import { ExecutionTypes } from "./models/execution";
import { Insights } from "./models/insights";
import { QueryResult } from "./models/queryResult";
import { Server } from "./models/server";
import {
<<<<<<< HEAD
  InsightsNode,
  KdbNode,
  KdbTreeProvider,
} from "./services/kdbTreeProvider";
=======
  KdbDataSourceProvider,
  KdbDataSourceTreeItem,
} from "./services/dataSourceTreeProvider";
import { KdbNode, KdbTreeProvider } from "./services/kdbTreeProvider";
>>>>>>> fa873745
import {
  checkLocalInstall,
  formatTable,
  getInsights,
  getServers,
  initializeLocalServers,
  isTable,
} from "./utils/core";
import { runQFileTerminal } from "./utils/execution";
import AuthSettings from "./utils/secretStorage";
import { Telemetry } from "./utils/telemetryClient";

let client: LanguageClient;

export async function activate(context: ExtensionContext) {
  ext.context = context;
  ext.outputChannel = window.createOutputChannel("kdb");

  const servers: Server | undefined = getServers();
<<<<<<< HEAD
  const insights: Insights | undefined = getInsights();

  ext.serverProvider = new KdbTreeProvider(servers!, insights!);
=======
  ext.serverProvider = new KdbTreeProvider(servers!);
  ext.dataSourceProvider = new KdbDataSourceProvider();
>>>>>>> fa873745
  window.registerTreeDataProvider("kdb-servers", ext.serverProvider);
  window.registerTreeDataProvider(
    "kdb-datasources-explorer",
    ext.dataSourceProvider
  );

  // initialize local servers
  if (servers !== undefined) {
    initializeLocalServers(servers);
    ext.serverProvider.refresh(servers);
  }

  // initialize the secret store
  AuthSettings.init(context);
  ext.secretSettings = AuthSettings.instance;

  ext.outputChannel.appendLine("kdb extension is now active!");

  // check for installed q runtime
  await checkLocalInstall();

  // hide walkthrough if requested
  if (await showWalkthrough()) {
    commands.executeCommand(
      "workbench.action.openWalkthrough",
      "kx.kdb-vscode#qinstallation",
      false
    );
  }

  context.subscriptions.push(
    commands.registerCommand("kdb.connect", async (viewItem: KdbNode) => {
      await connect(viewItem);
    }),
    commands.registerCommand(
      "kdb.insightsConnect",
      async (viewItem: InsightsNode) => {
        await connectInsights(viewItem);
      }
    ),
    commands.registerCommand(
      "kdb.insightsRemove",
      async (viewItem: InsightsNode) => {
        await removeInsightsConnection(viewItem);
      }
    ),
    commands.registerCommand("kdb.disconnect", async () => {
      await disconnect();
    }),
    commands.registerCommand("kdb.addConnection", async () => {
      await addNewConnection();
    }),
    commands.registerCommand(
      "kdb.removeConnection",
      async (viewItem: KdbNode) => {
        await removeConnection(viewItem);
      }
    ),
    commands.registerCommand("kdb.refreshServerObjects", () => {
      ext.serverProvider.reload();
    }),
    commands.registerCommand("kdb.dataSource.addDataSource", async () => {
      await addDataSource();
    }),
    commands.registerCommand(
      "kdb.dataSource.renameDataSource",
      async (viewItem: KdbDataSourceTreeItem) => {
        window
          .showInputBox({ prompt: "Enter new name for the DataSource" })
          .then(async (newName) => {
            if (newName) {
              await renameDataSource(viewItem.label, newName);
            }
          });
      }
    ),
    commands.registerCommand(
      "kdb.dataSource.deleteDataSource",
      async (viewItem: KdbDataSourceTreeItem) => {
        await deleteDataSource(viewItem);
      }
    ),
    commands.registerCommand("kdb.hideWalkthrough", async () => {
      await hideWalkthrough();
    }),
    commands.registerCommand("kdb.showInstallationDetails", async () => {
      await showInstallationDetails();
    }),
    commands.registerCommand("kdb.installTools", async () => {
      await installTools();
    }),
    commands.registerCommand(
      "kdb.startLocalProcess",
      async (viewItem: KdbNode) => {
        await startLocalProcess(viewItem);
      }
    ),
    commands.registerCommand(
      "kdb.stopLocalProcess",
      async (viewItem: KdbNode) => {
        await stopLocalProcess(viewItem);
      }
    ),
    commands.registerCommand("kdb.terminal.run", () => {
      const filename = window.activeTextEditor?.document.fileName;
      if (filename) runQFileTerminal(filename);
    }),
    commands.registerCommand("kdb.execute.selectedQuery", async () => {
      runQuery(ExecutionTypes.QuerySelection);
    }),
    commands.registerCommand("kdb.execute.fileQuery", async () => {
      runQuery(ExecutionTypes.QueryFile);
    })
  );

  const lastResult: QueryResult | undefined = undefined;
  const resultSchema = "vscode-kdb-q";
  const resultProvider = new (class implements TextDocumentContentProvider {
    onDidChangeEmitter = new EventEmitter<Uri>();
    onDidChange = this.onDidChangeEmitter.event;

    provideTextDocumentContent(uri: Uri): string {
      const result = lastResult!;

      const headers = result.meta.map((m) => m.c);
      const aligns = result.meta.map((m) => (m.t === "f" ? "." : "1"));
      const opts = { align: aligns, keys: result.keys };
      const data = result.data;

      const text: string = isTable(result)
        ? formatTable(headers, data, opts)
        : data;
      return text;
    }
  })();

  context.subscriptions.push(
    workspace.registerTextDocumentContentProvider(resultSchema, resultProvider)
  );

  context.subscriptions.push(
    languages.registerCompletionItemProvider("q", {
      provideCompletionItems(
        document: TextDocument,
        position: Position,
        token: CancellationToken
      ) {
        const items: CompletionItem[] = [];
        const getInsertText = (x: string) => {
          if ((x.match(/\./g) || []).length > 1) {
            return x.substr(1);
          }
          return x;
        };

        ext.keywords.forEach((x) =>
          items.push({ label: x, kind: CompletionItemKind.Keyword })
        );
        ext.functions.forEach((x) =>
          items.push({
            label: x,
            insertText: getInsertText(x),
            kind: CompletionItemKind.Function,
          })
        );
        ext.tables.forEach((x) =>
          items.push({
            label: x,
            insertText: getInsertText(x),
            kind: CompletionItemKind.Value,
          })
        );
        ext.variables.forEach((x) =>
          items.push({
            label: x,
            insertText: getInsertText(x),
            kind: CompletionItemKind.Variable,
          })
        );

        return items;
      },
    })
  );

  //q language server
  const serverModule = path.join(context.extensionPath, "out", "server.js");
  const debugOptions = { execArgv: ["--nolazy", "--inspect=6009"] };
  const serverOptions: ServerOptions = {
    run: { module: serverModule, transport: TransportKind.ipc },
    debug: {
      module: serverModule,
      transport: TransportKind.ipc,
      options: debugOptions,
    },
  };
  const clientOptions: LanguageClientOptions = {
    documentSelector: [{ scheme: "file", language: "q" }],
    synchronize: {
      fileEvents: workspace.createFileSystemWatcher("**/*.q"),
    },
  };

  client = new LanguageClient(
    "kdb+ LangServer",
    "kdb+ Language Server",
    serverOptions,
    clientOptions
  );

  context.subscriptions.push(
    commands.registerCommand("kdb.sendServerCache", (code) => {
      client.sendNotification("analyzeServerCache", code);
    })
  );

  context.subscriptions.push(
    commands.registerCommand("kdb.sendOnHover", (hoverItems) => {
      client.sendNotification("prepareOnHover", hoverItems);
    })
  );

  client.start().then(() => {
    const configuration = workspace.getConfiguration("kdb.sourceFiles");
    client.sendNotification("analyzeSourceCode", {
      globsPattern: configuration.get("globsPattern"),
      ignorePattern: configuration.get("ignorePattern"),
    });
  });

  Telemetry.sendEvent("Extension.Activated");
}

export async function deactivate(): Promise<void> {
  await Telemetry.dispose();
  if (ext.dataSourceProvider) {
    ext.dataSourceProvider.dispose();
  }

  // cleanup of local q instance processes
  Object.keys(ext.localProcessObjects).forEach((index) => {
    stopLocalProcessByServerName(index);
  });

  if (!ext.client) {
    return undefined;
  }
  return ext.client.stop();
}<|MERGE_RESOLUTION|>--- conflicted
+++ resolved
@@ -51,17 +51,14 @@
 import { QueryResult } from "./models/queryResult";
 import { Server } from "./models/server";
 import {
-<<<<<<< HEAD
   InsightsNode,
   KdbNode,
   KdbTreeProvider,
 } from "./services/kdbTreeProvider";
-=======
   KdbDataSourceProvider,
   KdbDataSourceTreeItem,
 } from "./services/dataSourceTreeProvider";
 import { KdbNode, KdbTreeProvider } from "./services/kdbTreeProvider";
->>>>>>> fa873745
 import {
   checkLocalInstall,
   formatTable,
@@ -81,14 +78,10 @@
   ext.outputChannel = window.createOutputChannel("kdb");
 
   const servers: Server | undefined = getServers();
-<<<<<<< HEAD
   const insights: Insights | undefined = getInsights();
 
   ext.serverProvider = new KdbTreeProvider(servers!, insights!);
-=======
-  ext.serverProvider = new KdbTreeProvider(servers!);
   ext.dataSourceProvider = new KdbDataSourceProvider();
->>>>>>> fa873745
   window.registerTreeDataProvider("kdb-servers", ext.serverProvider);
   window.registerTreeDataProvider(
     "kdb-datasources-explorer",
