--- conflicted
+++ resolved
@@ -104,15 +104,12 @@
 import { CompletionProvider } from "./services/completionProvider";
 import { QuickFixProvider } from "./services/quickFixProvider";
 import { connectClientCommands } from "./commands/clientCommands";
-<<<<<<< HEAD
-import { Label } from "./models/label";
-=======
 import {
   createNewLabel,
   getWorkspaceLabels,
   getWorkspaceLabelsConnMap,
 } from "./utils/connLabel";
->>>>>>> fe0a5bbb
+import { Label } from "./models/label";
 
 let client: LanguageClient;
 
@@ -136,15 +133,15 @@
   ext.serverProvider = new KdbTreeProvider(servers!, insights!);
   ext.queryHistoryProvider = new QueryHistoryProvider();
   ext.resultsViewProvider = new KdbResultsViewProvider(
-    ext.context.extensionUri,
+    ext.context.extensionUri
   );
   ext.scratchpadTreeProvider = new WorkspaceTreeProvider(
     "**/*.kdb.{q,py}",
-    "scratchpad",
+    "scratchpad"
   );
   ext.dataSourceTreeProvider = new WorkspaceTreeProvider(
     "**/*.kdb.json",
-    "datasource",
+    "datasource"
   );
 
   commands.executeCommand("setContext", "kdb.QHOME", env.QHOME);
@@ -153,15 +150,15 @@
 
   window.registerTreeDataProvider(
     "kdb-query-history",
-    ext.queryHistoryProvider,
+    ext.queryHistoryProvider
   );
   window.registerTreeDataProvider(
     "kdb-scratchpad-explorer",
-    ext.scratchpadTreeProvider,
+    ext.scratchpadTreeProvider
   );
   window.registerTreeDataProvider(
     "kdb-datasource-explorer",
-    ext.dataSourceTreeProvider,
+    ext.dataSourceTreeProvider
   );
 
   // initialize local servers
@@ -187,7 +184,7 @@
     window.registerWebviewViewProvider(
       KdbResultsViewProvider.viewType,
       ext.resultsViewProvider,
-      { webviewOptions: { retainContextWhenHidden: true } },
+      { webviewOptions: { retainContextWhenHidden: true } }
     ),
     commands.registerCommand(
       "kdb.resultsPanel.update",
@@ -195,9 +192,9 @@
         ext.resultsViewProvider.updateResults(
           results,
           isInsights,
-          dataSourceType,
+          dataSourceType
         );
-      },
+      }
     ),
     commands.registerCommand("kdb.resultsPanel.clear", () => {
       ext.resultsViewProvider.updateResults("");
@@ -212,19 +209,19 @@
       "kdb.connect",
       async (viewItem: KdbNode | InsightsNode) => {
         await connect(viewItem.label);
-      },
+      }
     ),
     commands.registerCommand(
       "kdb.connect.via.dialog",
       async (connLabel: string) => {
         await connect(connLabel);
-      },
+      }
     ),
     commands.registerCommand(
       "kdb.active.connection",
       async (viewItem: KdbNode) => {
         activeConnection(viewItem);
-      },
+      }
     ),
     commands.registerCommand(
       "kdb.addAuthentication",
@@ -243,7 +240,7 @@
             await addAuthConnection(viewItem.children[0], username, password);
           }
         }
-      },
+      }
     ),
     commands.registerCommand("kdb.enableTLS", async (viewItem: KdbNode) => {
       await enableTLS(viewItem.children[0]);
@@ -252,7 +249,7 @@
       "kdb.insightsRemove",
       async (viewItem: InsightsNode) => {
         await removeConnection(viewItem);
-      },
+      }
     ),
     commands.registerCommand(
       "kdb.disconnect",
@@ -260,13 +257,13 @@
         const connLabel =
           typeof viewItem === "string" ? viewItem : viewItem.label;
         await disconnect(connLabel);
-      },
+      }
     ),
     commands.registerCommand(
       "kdb.open.meta",
       async (viewItem: InsightsMetaNode | MetaObjectPayloadNode) => {
         await openMeta(viewItem);
-      },
+      }
     ),
     commands.registerCommand("kdb.addConnection", async () => {
       await addNewConnection();
@@ -275,35 +272,35 @@
       "kdb.editConnection",
       async (viewItem: KdbNode | InsightsNode) => {
         await editConnection(viewItem);
-      },
+      }
     ),
     commands.registerCommand(
       "kdb.newConnection.createNewInsightConnection",
       async (insightsData: InsightDetails, labels: string[]) => {
         await addInsightsConnection(insightsData, labels);
-      },
+      }
     ),
     commands.registerCommand(
       "kdb.newConnection.createNewConnection",
       async (kdbData: ServerDetails, labels: string[]) => {
         await addKdbConnection(kdbData, false, labels);
-      },
+      }
     ),
     commands.registerCommand(
       "kdb.newConnection.createNewBundledConnection",
       async (kdbData: ServerDetails, labels: string[]) => {
         await addKdbConnection(kdbData, true, labels);
-      },
+      }
     ),
     commands.registerCommand(
       "kdb.newConnection.editInsightsConnection",
       async (
         insightsData: InsightDetails,
         oldAlias: string,
-        labels: string[],
+        labels: string[]
       ) => {
         await editInsightsConnection(insightsData, oldAlias, labels);
-      },
+      }
     ),
     commands.registerCommand(
       "kdb.newConnection.editMyQConnection",
@@ -311,28 +308,28 @@
         kdbData: ServerDetails,
         oldAlias: string,
         editAuth: boolean,
-        labels: string[],
+        labels: string[]
       ) => {
         await editKdbConnection(kdbData, oldAlias, false, editAuth, labels);
-      },
+      }
     ),
     commands.registerCommand(
       "kdb.newConnection.editBundledConnection",
       async (kdbData: ServerDetails, oldAlias: string, labels: string[]) => {
         await editKdbConnection(kdbData, oldAlias, true, false, labels);
-      },
+      }
     ),
     commands.registerCommand(
       "kdb.labels.create",
       async (name: string, colorName: string) => {
         await createNewLabel(name, colorName);
-      },
+      }
     ),
     commands.registerCommand(
       "kdb.removeConnection",
       async (viewItem: KdbNode) => {
         await removeConnection(viewItem);
-      },
+      }
     ),
     commands.registerCommand("kdb.refreshServerObjects", async () => {
       ext.serverProvider.reload();
@@ -342,13 +339,13 @@
       "kdb.insights.refreshMeta",
       async (viewItem: InsightsNode) => {
         await refreshGetMeta(viewItem.label);
-      },
+      }
     ),
     commands.registerCommand(
       "kdb.queryHistory.rerun",
       (viewItem: QueryHistoryTreeItem) => {
         rerunQuery(viewItem.details);
-      },
+      }
     ),
     commands.registerCommand("kdb.queryHistory.clear", () => {
       ext.kdbQueryHistoryList.length = 0;
@@ -365,14 +362,14 @@
       "kdb.startLocalProcess",
       async (viewItem: KdbNode) => {
         await startLocalProcess(viewItem);
-      },
+      }
     ),
     commands.registerCommand(
       "kdb.stopLocalProcess",
       async (viewItem: KdbNode) => {
         await commands.executeCommand("kdb.disconnect", viewItem);
         await stopLocalProcess(viewItem);
-      },
+      }
     ),
     commands.registerCommand("kdb.terminal.run", () => {
       const filename = ext.activeTextEditor?.document.fileName;
@@ -405,7 +402,7 @@
       "kdb.execute.pythonFileScratchpadQuery",
       async () => {
         await runActiveEditor(ExecutionTypes.PythonQueryFile);
-      },
+      }
     ),
     commands.registerCommand(
       "kdb.createDataSource",
@@ -418,7 +415,7 @@
           edit.replace(
             uri,
             new Range(0, 0, 1, 0),
-            JSON.stringify(createDefaultDataSourceFile(), null, 2),
+            JSON.stringify(createDefaultDataSourceFile(), null, 2)
           );
 
           workspace.applyEdit(edit);
@@ -426,11 +423,11 @@
           await commands.executeCommand(
             "vscode.openWith",
             uri,
-            DataSourceEditorProvider.viewType,
+            DataSourceEditorProvider.viewType
           );
           await commands.executeCommand("workbench.action.files.save", uri);
         }
-      },
+      }
     ),
     commands.registerCommand("kdb.refreshDataSourceExplorer", () => {
       ext.dataSourceTreeProvider.reload();
@@ -443,7 +440,7 @@
           await window.showTextDocument(uri);
           await commands.executeCommand("workbench.action.files.save", uri);
         }
-      },
+      }
     ),
     commands.registerCommand(
       "kdb.createPythonScratchpad",
@@ -453,7 +450,7 @@
           await window.showTextDocument(uri);
           await commands.executeCommand("workbench.action.files.save", uri);
         }
-      },
+      }
     ),
     commands.registerCommand("kdb.refreshScratchpadExplorer", () => {
       ext.scratchpadTreeProvider.reload();
@@ -485,7 +482,7 @@
 
     languages.registerCodeLensProvider(
       { pattern: "**/*.kdb.{q,py}" },
-      new ConnectionLensProvider(),
+      new ConnectionLensProvider()
     ),
     commands.registerCommand("kdb.qlint", async () => {
       const editor = ext.activeTextEditor;
@@ -495,7 +492,7 @@
     }),
     languages.registerCodeActionsProvider(
       { language: "q" },
-      new QuickFixProvider(),
+      new QuickFixProvider()
     ),
     ext.diagnosticCollection,
     workspace.onDidChangeConfiguration((event) => {
@@ -533,7 +530,7 @@
           }
           const insights = conf.get<Insights>(
             "insightsEnterpriseConnections",
-            {},
+            {}
           );
           for (const server of Object.keys(insights)) {
             const target = insights[server].labels;
@@ -551,7 +548,7 @@
           await conf.update(
             "insightsEnterpriseConnections",
             insights,
-            ConfigurationTarget.Global,
+            ConfigurationTarget.Global
           );
           ext.serverProvider.refresh(servers);
           ext.serverProvider.refreshInsights(insights);
@@ -579,8 +576,8 @@
               "resources",
               "light",
               "labels",
-              `label-${color.toLowerCase()}.svg`,
-            ),
+              `label-${color.toLowerCase()}.svg`
+            )
           ),
           dark: Uri.file(
             path.join(
@@ -590,8 +587,8 @@
               "resources",
               "dark",
               "labels",
-              `label-${color.toLowerCase()}.svg`,
-            ),
+              `label-${color.toLowerCase()}.svg`
+            )
           ),
         },
       }));
@@ -617,6 +614,113 @@
       await conf.update("labels", labels, ConfigurationTarget.Global);
       ext.serverProvider.reload();
     }),
+    commands.registerCommand("kdb.renameLabel", async (item) => {
+      const name = await window.showInputBox({
+        prompt: "Enter label name",
+        value: item.label,
+      });
+      if (name) {
+        const conf = workspace.getConfiguration("kdb");
+        const labels = conf.get<Label[]>("labels", []);
+        const found = labels.find((label) => label.id === item.label);
+        if (found) {
+          const servers = conf.get<Server>("servers", {});
+          for (const server of Object.keys(servers)) {
+            const target = servers[server].labels;
+            if (target) {
+              const index = target.indexOf(found.id);
+              if (index >= 0) {
+                target[index] = name;
+                servers[server].labels = [...target];
+              }
+            }
+          }
+          const insights = conf.get<Insights>(
+            "insightsEnterpriseConnections",
+            {}
+          );
+          for (const server of Object.keys(insights)) {
+            const target = insights[server].labels;
+            if (target) {
+              const index = target.indexOf(found.id);
+              if (index >= 0) {
+                target[index] = name;
+                insights[server].labels = [...target];
+              }
+            }
+          }
+          found.id = name;
+          await conf.update("labels", labels, ConfigurationTarget.Global);
+          await conf.update("servers", servers, ConfigurationTarget.Global);
+          await conf.update(
+            "insightsEnterpriseConnections",
+            insights,
+            ConfigurationTarget.Global
+          );
+          ext.serverProvider.refresh(servers);
+          ext.serverProvider.refreshInsights(insights);
+          ext.serverProvider.reload();
+        }
+      }
+    }),
+    commands.registerCommand("kdb.editLabelColor", async (item) => {
+      const colors = [
+        "White",
+        "Red",
+        "Green",
+        "Yellow",
+        "Blue",
+        "Magenta",
+        "Cyan",
+      ].map((color) => ({
+        label: color,
+        iconPath: {
+          light: Uri.file(
+            path.join(
+              __filename,
+              "..",
+              "..",
+              "resources",
+              "light",
+              "labels",
+              `label-${color.toLowerCase()}.svg`
+            )
+          ),
+          dark: Uri.file(
+            path.join(
+              __filename,
+              "..",
+              "..",
+              "resources",
+              "dark",
+              "labels",
+              `label-${color.toLowerCase()}.svg`
+            )
+          ),
+        },
+      }));
+      const picked = await window.showQuickPick(colors, {
+        title: "Select label color",
+        placeHolder: item.source.color,
+      });
+      if (picked) {
+        const conf = workspace.getConfiguration("kdb");
+        const labels = conf.get<Label[]>("labels", []);
+        const found = labels.find((label) => label.id === item.label);
+        if (found) {
+          found.color = picked.label.toLowerCase();
+          await conf.update("labels", labels, ConfigurationTarget.Global);
+          ext.serverProvider.reload();
+        }
+      }
+    }),
+    commands.registerCommand("kdb.deleteLabel", async (item) => {
+      const conf = workspace.getConfiguration("kdb");
+      let labels = conf.get<Label[]>("labels", []);
+      labels = labels.filter((label) => label.id !== item.label);
+      await conf.update("labels", labels, ConfigurationTarget.Global);
+      ext.serverProvider.reload();
+    })
   );
 
   checkOldDatasourceFiles();
@@ -635,14 +739,14 @@
   })();
 
   context.subscriptions.push(
-    workspace.registerTextDocumentContentProvider(resultSchema, resultProvider),
+    workspace.registerTextDocumentContentProvider(resultSchema, resultProvider)
   );
 
   context.subscriptions.push(
     languages.registerCompletionItemProvider(
       { language: "q" },
-      new CompletionProvider(),
-    ),
+      new CompletionProvider()
+    )
   );
 
   connectWorkspaceCommands();
@@ -670,7 +774,7 @@
     "kdb LangServer",
     "kdb Language Server",
     serverOptions,
-    clientOptions,
+    clientOptions
   );
 
   await client.start();
