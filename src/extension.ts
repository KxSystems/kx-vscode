--- conflicted
+++ resolved
@@ -62,10 +62,7 @@
   KdbNode,
   KdbTreeProvider,
 } from "./services/kdbTreeProvider";
-<<<<<<< HEAD
 import { KdbResultsViewProvider } from "./services/resultsPanelProvider";
-=======
->>>>>>> 2132dd8b
 import {
   checkLocalInstall,
   getInsights,
