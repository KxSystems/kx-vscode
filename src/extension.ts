/*
 * Copyright (c) 1998-2023 Kx Systems Inc.
 *
 * Licensed under the Apache License, Version 2.0 (the "License"); you may not use this file except in compliance with the
 * License. You may obtain a copy of the License at
 *
 * http://www.apache.org/licenses/LICENSE-2.0
 *
 * Unless required by applicable law or agreed to in writing, software distributed under the License is distributed on an
 * "AS IS" BASIS, WITHOUT WARRANTIES OR CONDITIONS OF ANY KIND, either express or implied. See the License for the
 * specific language governing permissions and limitations under the License.
 */

import { env } from "node:process";
import path from "path";
import {
  CancellationError,
  ConfigurationTarget,
  EventEmitter,
  ExtensionContext,
<<<<<<< HEAD
  ProgressLocation,
  Range,
=======
  Position,
  Range,
  Selection,
>>>>>>> e5dfcdbe
  TextDocument,
  TextDocumentContentProvider,
  Uri,
  WorkspaceEdit,
  commands,
  extensions,
  languages,
  window,
  workspace,
} from "vscode";
import {
  LanguageClient,
  LanguageClientOptions,
  ServerOptions,
  TransportKind,
} from "vscode-languageclient/node";
import {
  installTools,
  startLocalProcess,
  stopLocalProcess,
  stopLocalProcessByServerName,
} from "./commands/installTools";
import {
  activeConnection,
  addInsightsConnection,
  addKdbConnection,
  addNewConnection,
  connect,
  disconnect,
  enableTLS,
  refreshGetMeta,
  removeConnection,
  rerunQuery,
} from "./commands/serverCommand";
import { showInstallationDetails } from "./commands/walkthroughCommand";
import { ext } from "./extensionVariables";
import { ExecutionTypes } from "./models/execution";
import { InsightDetails, Insights } from "./models/insights";
import { QueryResult } from "./models/queryResult";
import { Server, ServerDetails } from "./models/server";
import {
  InsightsNode,
  KdbNode,
  KdbTreeProvider,
} from "./services/kdbTreeProvider";
import {
  QueryHistoryProvider,
  QueryHistoryTreeItem,
} from "./services/queryHistoryProvider";
import { KdbResultsViewProvider } from "./services/resultsPanelProvider";
import {
  checkLocalInstall,
  checkOpenSslInstalled,
  getInsights,
  getServers,
  initializeLocalServers,
  kdbOutputLog,
} from "./utils/core";
import { runQFileTerminal } from "./utils/execution";
import AuthSettings from "./utils/secretStorage";
import { Telemetry } from "./utils/telemetryClient";
import { DataSourceEditorProvider } from "./services/dataSourceEditorProvider";
import {
  FileTreeItem,
  WorkspaceTreeProvider,
  addWorkspaceFile,
} from "./services/workspaceTreeProvider";
import {
  ConnectionLensProvider,
  checkOldDatasourceFiles,
  connectWorkspaceCommands,
  importOldDSFiles,
  pickConnection,
  runActiveEditor,
} from "./commands/workspaceCommand";
import { createDefaultDataSourceFile } from "./models/dataSource";
import { connectBuildTools, lintCommand } from "./commands/buildToolsCommand";
import { CompletionProvider } from "./services/completionProvider";
import { QuickFixProvider } from "./services/quickFixProvider";
import { InsightsClient, wrapExpressions } from "./utils/qclient";

let client: LanguageClient;

const connection = new InsightsClient("https://fstc83yi5b.ft1.cld.kx.com/");

export async function activate(context: ExtensionContext) {
  ext.context = context;
  ext.outputChannel = window.createOutputChannel("kdb");
  ext.openSslVersion = await checkOpenSslInstalled();
  ext.isBundleQCreated = false;
  // clear necessary contexts
  commands.executeCommand("setContext", "kdb.connected.active", false);
  commands.executeCommand("setContext", "kdb.insightsConnected", false);
  commands.executeCommand("setContext", "kdb.connected", []);

  const servers: Server | undefined = getServers();
  const insights: Insights | undefined = getInsights();

  ext.serverProvider = new KdbTreeProvider(servers!, insights!);
  ext.queryHistoryProvider = new QueryHistoryProvider();
  ext.resultsViewProvider = new KdbResultsViewProvider(
    ext.context.extensionUri,
  );
  ext.scratchpadTreeProvider = new WorkspaceTreeProvider(
    "**/*.kdb.{q,py}",
    "scratchpad",
  );
  ext.dataSourceTreeProvider = new WorkspaceTreeProvider(
    "**/*.kdb.json",
    "datasource",
  );

  commands.executeCommand("setContext", "kdb.QHOME", env.QHOME);

  window.registerTreeDataProvider("kdb-servers", ext.serverProvider);

  window.registerTreeDataProvider(
    "kdb-query-history",
    ext.queryHistoryProvider,
  );
  window.registerTreeDataProvider(
    "kdb-scratchpad-explorer",
    ext.scratchpadTreeProvider,
  );
  window.registerTreeDataProvider(
    "kdb-datasource-explorer",
    ext.dataSourceTreeProvider,
  );

  // initialize local servers
  if (servers !== undefined) {
    initializeLocalServers(servers);
    ext.serverProvider.refresh(servers);
  }

  // initialize the secret store
  AuthSettings.init(context);
  ext.secretSettings = AuthSettings.instance;

  kdbOutputLog("kdb extension is now active!", "INFO");

  try {
    // check for installed q runtime
    await checkLocalInstall();
  } catch (err) {
    window.showErrorMessage(`${err}`);
  }

  context.subscriptions.push(
    window.registerWebviewViewProvider(
      KdbResultsViewProvider.viewType,
      ext.resultsViewProvider,
      { webviewOptions: { retainContextWhenHidden: true } },
    ),
    commands.registerCommand(
      "kdb.resultsPanel.update",
      (results: string, isInsights: boolean, dataSourceType?: string) => {
        ext.resultsViewProvider.updateResults(
          results,
          isInsights,
          dataSourceType,
        );
      },
    ),
    commands.registerCommand("kdb.resultsPanel.clear", () => {
      ext.resultsViewProvider.updateResults("");
    }),
    commands.registerCommand("kdb.resultsPanel.export.csv", () => {
      ext.resultsViewProvider.exportToCsv();
    }),
    commands.registerCommand("kdb.datasource.import.ds", async () => {
      await importOldDSFiles();
    }),
    commands.registerCommand(
      "kdb.connect",
      async (viewItem: KdbNode | InsightsNode) => {
        await connect(viewItem.label);
      },
    ),
    commands.registerCommand(
      "kdb.connect.via.dialog",
      async (connLabel: string) => {
        await connect(connLabel);
      },
    ),
    commands.registerCommand(
      "kdb.active.connection",
      async (viewItem: KdbNode) => {
        activeConnection(viewItem);
      },
    ),
    commands.registerCommand("kdb.enableTLS", async (viewItem: KdbNode) => {
      await enableTLS(viewItem.children[0]);
    }),
    commands.registerCommand(
      "kdb.insightsRemove",
      async (viewItem: InsightsNode) => {
        await removeConnection(viewItem);
      },
    ),
    commands.registerCommand(
      "kdb.disconnect",
      async (viewItem: InsightsNode | KdbNode | string) => {
        const connLabel =
          typeof viewItem === "string" ? viewItem : viewItem.label;
        await disconnect(connLabel);
      },
    ),
    commands.registerCommand("kdb.addConnection", async () => {
      await addNewConnection();
    }),
    commands.registerCommand(
      "kdb.newConnection.createNewInsightConnection",
      async (insightsData: InsightDetails) => {
        await addInsightsConnection(insightsData);
      },
    ),
    commands.registerCommand(
      "kdb.newConnection.createNewConnection",
      async (kdbData: ServerDetails) => {
        await addKdbConnection(kdbData, false);
      },
    ),
    commands.registerCommand(
      "kdb.newConnection.createNewBundledConnection",
      async (kdbData: ServerDetails) => {
        await addKdbConnection(kdbData, true);
      },
    ),
    commands.registerCommand(
      "kdb.removeConnection",
      async (viewItem: KdbNode) => {
        await removeConnection(viewItem);
      },
    ),
    commands.registerCommand("kdb.refreshServerObjects", async () => {
      ext.serverProvider.reload();
      await refreshGetMeta();
    }),
    commands.registerCommand(
      "kdb.insights.refreshMeta",
      async (viewItem: InsightsNode) => {
        await refreshGetMeta(viewItem.label);
      },
    ),
    commands.registerCommand(
      "kdb.queryHistory.rerun",
      (viewItem: QueryHistoryTreeItem) => {
        rerunQuery(viewItem.details);
      },
    ),
    commands.registerCommand("kdb.queryHistory.clear", () => {
      ext.kdbQueryHistoryList.length = 0;
      ext.kdbQueryHistoryNodes.length = 0;
      ext.queryHistoryProvider.refresh();
    }),
    commands.registerCommand("kdb.showInstallationDetails", async () => {
      await showInstallationDetails();
    }),
    commands.registerCommand("kdb.installTools", async () => {
      await installTools();
    }),
    commands.registerCommand(
      "kdb.startLocalProcess",
      async (viewItem: KdbNode) => {
        await startLocalProcess(viewItem);
      },
    ),
    commands.registerCommand(
      "kdb.stopLocalProcess",
      async (viewItem: KdbNode) => {
        await commands.executeCommand("kdb.disconnect", viewItem);
        await stopLocalProcess(viewItem);
      },
    ),
    commands.registerCommand("kdb.terminal.run", () => {
      const filename = ext.activeTextEditor?.document.fileName;
      if (filename) runQFileTerminal(filename);
    }),
    commands.registerCommand("kdb.terminal.start", () => {
      if (env.QHOME) {
        runQFileTerminal();
      } else {
        checkLocalInstall();
      }
    }),
    commands.registerCommand("kdb.runScratchpad", async () => {
      await runActiveEditor();
    }),
    commands.registerCommand("kdb.execute.selectedQuery", () => {
      return window
        .withProgress(
          {
            title: "Executing",
            cancellable: true,
            location: ProgressLocation.Window,
          },
          async (_progress, token) => {
            if (ext.activeTextEditor) {
              const exprs = await commands.executeCommand<string[]>(
                "kdb.parseExpressions",
                ext.activeTextEditor.document,
              );
              const wrapped = wrapExpressions(exprs, true);
              if (!connection.isConnected) {
                await connection.login(token);
                await connection.meta(token);
                await connection.executeData(token);
              }
              const res = await connection.execute(wrapped, token);
              ext.outputChannel.appendLine(JSON.stringify(res, null, 2));
            }
          },
        )
        .then(
          () => {},
          (err) => {
            if (err instanceof CancellationError) {
              // LOG
            } else {
              window.showErrorMessage(`${err}`);
            }
          },
        );
      //   const client = new QClient("localhost", 5002);
      //   await client.connect();
      //   try {
      //     const res = await client.execute(wrapped);
      //     ext.outputChannel.appendLine(JSON.stringify(res));
      //   } catch (error) {
      //     ext.outputChannel.appendLine(`${error}`);
      //   } finally {
      //     client.disconnect();
      //   }

      //await runActiveEditor(ExecutionTypes.QuerySelection);
    }),
    commands.registerCommand("kdb.execute.fileQuery", async () => {
      await runActiveEditor(ExecutionTypes.QueryFile);
    }),
    commands.registerCommand("kdb.execute.pythonScratchpadQuery", async () => {
      await runActiveEditor(ExecutionTypes.PythonQuerySelection);
    }),
    // TODO renable it when the scratchpad reset API is fixed
    // commands.registerCommand("kdb.scratchpad.reset", async () => {
    //   await resetScratchPad();
    // }),
    commands.registerCommand(
      "kdb.execute.pythonFileScratchpadQuery",
      async () => {
        await runActiveEditor(ExecutionTypes.PythonQueryFile);
      },
    ),
    commands.registerCommand(
      "kdb.createDataSource",
      async (item: FileTreeItem) => {
        const uri = await addWorkspaceFile(item, "datasource", ".kdb.json");

        if (uri) {
          const edit = new WorkspaceEdit();

          edit.replace(
            uri,
            new Range(0, 0, 1, 0),
            JSON.stringify(createDefaultDataSourceFile(), null, 2),
          );

          workspace.applyEdit(edit);

          await commands.executeCommand(
            "vscode.openWith",
            uri,
            DataSourceEditorProvider.viewType,
          );
          await commands.executeCommand("workbench.action.files.save", uri);
        }
      },
    ),
    commands.registerCommand("kdb.refreshDataSourceExplorer", () => {
      ext.dataSourceTreeProvider.reload();
    }),
    commands.registerCommand(
      "kdb.createScratchpad",
      async (item: FileTreeItem) => {
        const uri = await addWorkspaceFile(item, "workbook", ".kdb.q");
        if (uri) {
          await window.showTextDocument(uri);
          await commands.executeCommand("workbench.action.files.save", uri);
        }
      },
    ),
    commands.registerCommand(
      "kdb.createPythonScratchpad",
      async (item: FileTreeItem) => {
        const uri = await addWorkspaceFile(item, "workbook", ".kdb.py");
        if (uri) {
          await window.showTextDocument(uri);
          await commands.executeCommand("workbench.action.files.save", uri);
        }
      },
    ),
    commands.registerCommand("kdb.refreshScratchpadExplorer", () => {
      ext.scratchpadTreeProvider.reload();
    }),
    commands.registerCommand("kdb.pickConnection", async () => {
      const editor = ext.activeTextEditor;
      if (editor) {
        await pickConnection(editor.document.uri);
      }
    }),
    commands.registerCommand("kdb.renameFile", async (item: FileTreeItem) => {
      if (item && item.resourceUri) {
        const document = await workspace.openTextDocument(item.resourceUri);
        await window.showTextDocument(document);
        await commands.executeCommand("revealInExplorer");
        await commands.executeCommand("renameFile");
      }
    }),
    commands.registerCommand("kdb.deleteFile", async (item: FileTreeItem) => {
      if (item && item.resourceUri) {
        const document = await workspace.openTextDocument(item.resourceUri);
        await window.showTextDocument(document);
        await commands.executeCommand("revealInExplorer");
        await commands.executeCommand("deleteFile");
      }
    }),
    commands.registerCommand("kdb.execute.block", async () => {
      if (ext.activeTextEditor) {
        const range = await commands.executeCommand<Range>(
          "kdb.qls.expressionRange",
          ext.activeTextEditor.document,
          ext.activeTextEditor.selection.active,
        );
        if (range) {
          ext.activeTextEditor.selection = new Selection(
            range.start,
            range.end,
          );
          await runActiveEditor(ExecutionTypes.QuerySelection);
        }
      }
    }),

    DataSourceEditorProvider.register(context),

    languages.registerCodeLensProvider(
      { pattern: "**/*.kdb.{q,py}" },
      new ConnectionLensProvider(),
    ),
    commands.registerCommand("kdb.qlint", async () => {
      const editor = ext.activeTextEditor;
      if (editor) {
        await lintCommand(editor.document);
      }
    }),
    languages.registerCodeActionsProvider(
      { language: "q" },
      new QuickFixProvider(),
    ),
    ext.diagnosticCollection,
    workspace.onDidChangeConfiguration((event) => {
      if (event.affectsConfiguration("kdb.connectionMap")) {
        ext.dataSourceTreeProvider.reload();
        ext.scratchpadTreeProvider.reload();
      }
    }),
  );

  checkOldDatasourceFiles();

  const lastResult: QueryResult | undefined = undefined;
  const resultSchema = "vscode-kdb-q";
  const resultProvider = new (class implements TextDocumentContentProvider {
    onDidChangeEmitter = new EventEmitter<Uri>();
    onDidChange = this.onDidChangeEmitter.event;

    provideTextDocumentContent(_uri: Uri): string {
      const result = lastResult!;

      return result.result;
    }
  })();

  context.subscriptions.push(
    workspace.registerTextDocumentContentProvider(resultSchema, resultProvider),
  );

  context.subscriptions.push(
    languages.registerCompletionItemProvider(
      { language: "q" },
      new CompletionProvider(),
    ),
  );

  connectWorkspaceCommands();
  await connectBuildTools();

  //q language server
  const serverModule = path.join(context.extensionPath, "out", "server.js");
  const debugOptions = { execArgv: ["--nolazy", "--inspect=6009"] };
  const serverOptions: ServerOptions = {
    run: { module: serverModule, transport: TransportKind.ipc },
    debug: {
      module: serverModule,
      transport: TransportKind.ipc,
      options: debugOptions,
    },
  };
  const clientOptions: LanguageClientOptions = {
    documentSelector: [{ scheme: "file", language: "q" }],
    synchronize: {
      fileEvents: workspace.createFileSystemWatcher("**/*.{q,quke}"),
    },
  };

  client = new LanguageClient(
    "kdb LangServer",
    "kdb Language Server",
    serverOptions,
    clientOptions,
  );

  await client.start();

  context.subscriptions.push(
<<<<<<< HEAD
    commands.registerCommand("kdb.parseExpressions", (document: TextDocument) =>
      client.sendRequest("kdb.parseExpressions", { uri: `${document.uri}` }),
=======
    commands.registerCommand(
      "kdb.qls.expressionRange",
      (document: TextDocument, position: Position) =>
        client.sendRequest("kdb.qls.expressionRange", {
          textDocument: { uri: `${document.uri}` },
          position: { line: position.line, character: position.character },
        }),
>>>>>>> e5dfcdbe
    ),
  );

  Telemetry.sendEvent("Extension.Activated");
  const yamlExtension = extensions.getExtension("redhat.vscode-yaml");
  if (yamlExtension) {
    const actualSchema = await workspace.getConfiguration().get("yaml.schemas");
    const schemaJSON = {
      "https://code.kx.com/insights/enterprise/packaging/schemas/pipeline.json":
        "*pipelines/*.yaml",
      "https://code.kx.com/insights/enterprise/packaging/schemas/table.json":
        "tables/*.yaml",
      "https://code.kx.com/insights/enterprise/packaging/schemas/deploymentconfig.json":
        "deployment_config.yaml",
      "https://code.kx.com/insights/enterprise/packaging/schemas/router.json":
        "router.yaml",
      "https://code.kx.com/insights/enterprise/packaging/schemas/shard.json":
        "*shard.yaml",
    };
    Object.assign(actualSchema ? actualSchema : {}, schemaJSON);
    await yamlExtension.activate().then(() => {
      workspace
        .getConfiguration()
        .update("yaml.schemas", actualSchema, ConfigurationTarget.Global);
    });
  }
}

export async function deactivate(): Promise<void> {
  await Telemetry.dispose();

  // cleanup of local q instance processes
  Object.keys(ext.localProcessObjects).forEach((index) => {
    stopLocalProcessByServerName(index);
  });

  if (!ext.client) {
    return undefined;
  }
  return ext.client.stop();
}<|MERGE_RESOLUTION|>--- conflicted
+++ resolved
@@ -18,14 +18,9 @@
   ConfigurationTarget,
   EventEmitter,
   ExtensionContext,
-<<<<<<< HEAD
-  ProgressLocation,
-  Range,
-=======
   Position,
   Range,
   Selection,
->>>>>>> e5dfcdbe
   TextDocument,
   TextDocumentContentProvider,
   Uri,
@@ -551,10 +546,6 @@
   await client.start();
 
   context.subscriptions.push(
-<<<<<<< HEAD
-    commands.registerCommand("kdb.parseExpressions", (document: TextDocument) =>
-      client.sendRequest("kdb.parseExpressions", { uri: `${document.uri}` }),
-=======
     commands.registerCommand(
       "kdb.qls.expressionRange",
       (document: TextDocument, position: Position) =>
@@ -562,7 +553,6 @@
           textDocument: { uri: `${document.uri}` },
           position: { line: position.line, character: position.character },
         }),
->>>>>>> e5dfcdbe
     ),
   );
 
