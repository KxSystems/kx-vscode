--- conflicted
+++ resolved
@@ -93,12 +93,10 @@
     tokenURL: "auth/realms/insights/protocol/openid-connect/token",
     metaURL: "servicegateway/qe/meta",
     dataURL: "servicegateway/kxi/getData",
-<<<<<<< HEAD
     scratchpadURL: "servicebroker/scratchpad/display",
-=======
     sqlURL: "servicegateway/qe/sql",
     qsqlURL: "servicegateway/qe/qsql",
->>>>>>> 2ad1fcda
+
   };
 
   export const insightsGrantType = {
