--- conflicted
+++ resolved
@@ -755,7 +755,6 @@
             ${this.renderApiOptions()}
           </sl-select>
 
-<<<<<<< HEAD
           <sl-select
             label="Table"
             .value="${live(this.selectedTable)}"
@@ -774,32 +773,18 @@
             ${this.renderTableOptions()}
           </sl-select>
         </div>
-=======
-                  <div class="row">
-                    <vscode-text-field
-                      type="datetime-local"
-                      class="text-field larger"
-                      .value="${live(this.startTS)}"
-                      @input="${(event: Event) => {
-                        this.startTS = (
-                          event.target as HTMLSelectElement
-                        ).value;
-                        this.requestChange();
-                      }}"
-                      >Start Time</vscode-text-field
-                    >
->>>>>>> ec847809
 
         <div class="row">
-          <sl-input
-            label="Start Time ${this.selectedServerVersion}"
+          <vscode-text-field
             type="datetime-local"
             class="text-field larger"
             .value="${live(this.startTS)}"
             @input="${(event: Event) => {
               this.startTS = (event.target as HTMLSelectElement).value;
               this.requestChange();
-            }}"></sl-input>
+            }}"
+            >Start Time</vscode-text-field
+          >
 
           <sl-input
             label="End Time"
