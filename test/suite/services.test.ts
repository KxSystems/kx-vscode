/*
 * Copyright (c) 1998-2023 Kx Systems Inc.
 *
 * Licensed under the Apache License, Version 2.0 (the "License"); you may not use this file except in compliance with the
 * License. You may obtain a copy of the License at
 *
 * http://www.apache.org/licenses/LICENSE-2.0
 *
 * Unless required by applicable law or agreed to in writing, software distributed under the License is distributed on an
 * "AS IS" BASIS, WITHOUT WARRANTIES OR CONDITIONS OF ANY KIND, either express or implied. See the License for the
 * specific language governing permissions and limitations under the License.
 */

import assert from "node:assert";
import sinon from "sinon";
import { TreeItemCollapsibleState } from "vscode";
import { ext } from "../../src/extensionVariables";
import { Insights } from "../../src/models/insights";
<<<<<<< HEAD
import { Server } from "../../src/models/server";
import {
  getCurrentToken,
  refreshToken,
  signIn,
  signOut,
} from "../../src/services/kdbInsights/codeFlowLogin";
=======
import { QueryHistory } from "../../src/models/queryHistory";
import { Server, ServerType } from "../../src/models/server";
import * as dataSourceTreeProvider from "../../src/services/dataSourceTreeProvider";
import * as codeFlowLogin from "../../src/services/kdbInsights/codeFlowLogin";
>>>>>>> a0557b31
import {
  InsightsNode,
  KdbNode,
  KdbTreeProvider,
  QCategoryNode,
  QNamespaceNode,
  QServerNode,
} from "../../src/services/kdbTreeProvider";
<<<<<<< HEAD
=======
import {
  QueryHistoryProvider,
  QueryHistoryTreeItem,
} from "../../src/services/queryHistoryProvider";
import * as terminalProvider from "../../src/services/terminalProvider";
>>>>>>> a0557b31

// eslint-disable-next-line @typescript-eslint/no-var-requires
const codeFlow = require("../../src/services/kdbInsights/codeFlowLogin");

// eslint-disable-next-line @typescript-eslint/no-var-requires
const rp = require("request-promise");

describe("kdbTreeProvider", () => {
  let servers: Server;
  let insights: Insights;
  let kdbNode: KdbNode;
  let insightNode: InsightsNode;

  beforeEach(() => {
    servers = {
      testServer: {
        serverAlias: "testServerAlias",
        serverName: "testServerName",
        serverPort: "5001",
        tls: false,
        auth: false,
        managed: false,
      },
    };
    insights = {
      testInsight: {
        alias: "testInsightsAlias",
        server: "testInsightsName",
        auth: false,
      },
    };
    kdbNode = new KdbNode(
      ["child1"],
      "testElement",
      servers["testServer"],
      TreeItemCollapsibleState.None
    );
    insightNode = new InsightsNode(
      ["child1"],
      "testElement",
      insights["testInsight"],
      TreeItemCollapsibleState.None
    );
  });

  it("Validate creation of KDB provider", () => {
    const kdbProvider = new KdbTreeProvider(servers, insights);
    assert.notStrictEqual(
      kdbProvider,
      undefined,
      "KdbTreeProvider should be created."
    );
  });

  it("Validate reload of KDB provider", () => {
    const kdbProvider = new KdbTreeProvider(servers, insights);
    kdbProvider.reload();
    assert.notStrictEqual(
      kdbProvider,
      undefined,
      "KdbTreeProvider should be created."
    );
  });

  it("Validate refreshing KDB provider with KDB instance", () => {
    const kdbProvider = new KdbTreeProvider(servers, insights);
    servers["testServer2"] = {
      serverAlias: "testServer2Alias",
      serverName: "testServer2Name",
      serverPort: "5001",
      tls: false,
      auth: false,
      managed: false,
    };
    kdbProvider.refresh(servers);
    assert.notStrictEqual(
      kdbProvider,
      undefined,
      "KdbTreeProvider should be created."
    );
  });

  it("Validate refreshing KDB provide with Insights instancer", () => {
    const kdbProvider = new KdbTreeProvider(servers, insights);
    insights["testInsight2"] = {
      alias: "testInsights2Alias",
      server: "testInsights2Name",
      auth: false,
    };
    kdbProvider.refreshInsights(insights);
    assert.notStrictEqual(
      kdbProvider,
      undefined,
      "KdbTreeProvider should be created."
    );
  });

  it("Should return the KdbNode tree item element", () => {
    const kdbProvider = new KdbTreeProvider(servers, insights);
    const element = kdbProvider.getTreeItem(kdbNode);
    assert.strictEqual(
      element.label,
      kdbNode.label,
      "Get kdb node element is incorrect"
    );
  });

  it("Should return the Insights tree item element", () => {
    const kdbProvider = new KdbTreeProvider(servers, insights);
    const element = kdbProvider.getTreeItem(insightNode);
    assert.strictEqual(
      element.label,
      insightNode.label,
      "Get insights node element is incorrect"
    );
  });

  it("Should return no children for the tree when serverList is empty", async () => {
    const kdbProvider = new KdbTreeProvider({}, {});
    const result = await kdbProvider.getChildren();
    assert.strictEqual(result.length, 0, "Children should be empty");
  });

  it("Should return children for the tree when serverList has entries", async () => {
    const kdbProvider = new KdbTreeProvider(servers, insights);
    const result = await kdbProvider.getChildren();
    assert.strictEqual(result.length, 2, "Children count should be 2");
  });

  it("Should return merged elements for parent", async () => {
    const kdbProvider = new KdbTreeProvider(servers, insights);
    const kdbNode = new KdbNode(
      [],
      "testServer",
      {
        serverName: "testServername",
        serverAlias: "testServerAlias",
        serverPort: "5001",
        managed: false,
        auth: false,
        tls: false,
      },
      TreeItemCollapsibleState.None
    );
    kdbNode.contextValue = "testServerAlias";
    kdbProvider.getChildren(kdbNode);
    const result = await kdbProvider.getChildren(kdbNode);
    assert.notStrictEqual(result, undefined);
  });

  it("Should return namespaces for parent", async () => {
    const kdbProvider = new KdbTreeProvider(servers, insights);
    const kdbNode = new KdbNode(
      [],
      "testServer",
      {
        serverName: "testServername",
        serverAlias: "testServerAlias",
        serverPort: "5001",
        managed: false,
        auth: false,
        tls: false,
      },
      TreeItemCollapsibleState.None
    );
    kdbProvider.getChildren(kdbNode);
    const result = await kdbProvider.getChildren(kdbNode);
    assert.notStrictEqual(result, undefined);
  });

  it("Should return categories for parent", async () => {
    const kdbProvider = new KdbTreeProvider(servers, insights);
    const kdbNode = new KdbNode(
      [],
      "testServer",
      {
        serverName: "testServername",
        serverAlias: "testServerAlias",
        serverPort: "5001",
        managed: false,
        auth: false,
        tls: false,
      },
      TreeItemCollapsibleState.None
    );
    kdbNode.contextValue = "ns";
    kdbProvider.getChildren(kdbNode);
    const result = await kdbProvider.getChildren(kdbNode);
    assert.notStrictEqual(result, undefined);
  });

  it("Should return a new KdbNode", () => {
    const kdbNode = new KdbNode(
      [],
      "kdbnode1",
      {
        serverName: "kdbservername",
        serverAlias: "kdbserveralias",
        serverPort: "5001",
        managed: false,
        auth: false,
        tls: false,
      },
      TreeItemCollapsibleState.None
    );
    assert.strictEqual(
      kdbNode.label,
      "kdbnode1 [kdbserveralias]",
      "KdbNode node creation failed"
    );
  });

  it("Should return a new KdbNode with no static alias", () => {
    const kdbNode = new KdbNode(
      [],
      "kdbnode1",
      {
        serverName: "kdbservername",
        serverAlias: "",
        serverPort: "5001",
        managed: false,
        auth: false,
        tls: false,
      },
      TreeItemCollapsibleState.None
    );
    assert.strictEqual(
      kdbNode.label,
      "kdbnode1",
      "KdbNode node creation failed"
    );
  });

  it("Should return a new KdbNode with children", () => {
    const kdbNode = new KdbNode(
      ["node1", "node2", "node3", "node4"],
      "kdbnode1",
      {
        serverName: "kdbservername",
        serverAlias: "kdbserveralias",
        serverPort: "5001",
        managed: false,
        auth: false,
        tls: false,
      },
      TreeItemCollapsibleState.None
    );
    assert.strictEqual(
      kdbNode.label,
      "kdbnode1 [kdbserveralias]",
      "KdbNode node creation failed"
    );
  });

  it("Should return a new KdbNode that is connected", () => {
    const kdbNode = new KdbNode(
      [],
      "kdbnode1",
      {
        serverName: "kdbservername",
        serverAlias: "kdbserveralias",
        serverPort: "5001",
        managed: false,
        auth: false,
        tls: false,
      },
      TreeItemCollapsibleState.None
    );

    ext.connectionNode = kdbNode;

    const kdbNode1 = new KdbNode(
      [],
      "kdbnode1",
      {
        serverName: "kdbservername",
        serverAlias: "kdbserveralias",
        serverPort: "5001",
        managed: false,
        auth: false,
        tls: false,
      },
      TreeItemCollapsibleState.None
    );

    assert.strictEqual(
      kdbNode1.label,
      "kdbnode1 [kdbserveralias] (connected)",
      "KdbNode node creation failed"
    );
  });

  it("Should retun a new InsightsNode", () => {
    const insightsNode = new InsightsNode(
      [],
      "insightsnode1",
      {
        server: "insightsservername",
        alias: "insightsserveralias",
        auth: true,
      },
      TreeItemCollapsibleState.None
    );

    ext.kdbinsightsNodes.pop();

    assert.strictEqual(
      insightsNode.label,
      "insightsnode1",
      "InsightsNode node creation failed"
    );
  });

  it("Should return a new InsightsNode with children", () => {
    const insightsNode = new InsightsNode(
      ["child1", "child2", "child3", "child4"],
      "insightsnode1",
      {
        server: "insightsservername",
        alias: "insightsserveralias",
        auth: true,
      },
      TreeItemCollapsibleState.None
    );

    ext.kdbinsightsNodes.pop();

    assert.strictEqual(
      insightsNode.label,
      "insightsnode1",
      "InsightsNode node creation failed"
    );
  });

  it("Should return a new InsightsNode that is connected", () => {
    const insightsNode = new InsightsNode(
      [],
      "insightsnode1",
      {
        server: "insightsservername",
        alias: "insightsserveralias",
        auth: true,
      },
      TreeItemCollapsibleState.None
    );

    ext.connectionNode = insightsNode;

    const insightsNode1 = new InsightsNode(
      [],
      "insightsnode1",
      {
        server: "insightsservername",
        alias: "insightsserveralias",
        auth: true,
      },
      TreeItemCollapsibleState.None
    );

    ext.kdbinsightsNodes.pop();

    assert.strictEqual(
      insightsNode1.label,
      "insightsnode1 (connected)",
      "InsightsNode node creation failed"
    );
  });

  it("Should return a new QNamespaceNode", () => {
    const qNsNode = new QNamespaceNode(
      [],
      "nsnode1",
      "nsnodedetails1",
      TreeItemCollapsibleState.None,
      "nsfullname"
    );
    assert.strictEqual(
      qNsNode.label,
      "nsnode1",
      "QNamespaceNode node creation failed"
    );
  });

  it("should return a new QCategoryNode", () => {
    const qCategoryNode = new QCategoryNode(
      [],
      "categorynode1",
      "categorynodedetails1",
      "categoryns",
      TreeItemCollapsibleState.None
    );
    assert.strictEqual(
      qCategoryNode.label,
      "categorynode1",
      "QCategoryNode node creation failed"
    );
  });

  it("Should return a new QServerNode", () => {
    const qServerNode = new QServerNode(
      [],
      "servernode1",
      "servernodedetails1",
      TreeItemCollapsibleState.None,
      ""
    );
    assert.strictEqual(
      qServerNode.label,
      "servernode1",
      "QServer node creation failed"
    );
  });
});

describe("Code flow login service tests", () => {
  const token = {
    access_token:
      "eyJ0eXAiOiJKV1QiLCJhbGciOiJSUzI1NiIsImtpZCI6Imk2bEdrM0ZaenhSY1ViMkMzbkVRN3N5SEpsWSJ9.eyJhdWQiOiI2ZTc0MTcyYi1iZTU2LTQ4NDMtOWZmNC1lNjZhMzliYjEyZTMiLCJpc3MiOiJodHRwczovL2xvZ2luLm1pY3Jvc29mdG9ubGluZS5jb20vNzJmOTg4YmYtODZmMS00MWFmLTkxYWItMmQ3Y2QwMTFkYjQ3L3YyLjAiLCJpYXQiOjE1MzcyMzEwNDgsIm5iZiI6MTUzNzIzMTA0OCwiZXhwIjoxNTM3MjM0OTQ4LCJhaW8iOiJBWFFBaS84SUFBQUF0QWFaTG8zQ2hNaWY2S09udHRSQjdlQnE0L0RjY1F6amNKR3hQWXkvQzNqRGFOR3hYZDZ3TklJVkdSZ2hOUm53SjFsT2NBbk5aY2p2a295ckZ4Q3R0djMzMTQwUmlvT0ZKNGJDQ0dWdW9DYWcxdU9UVDIyMjIyZ0h3TFBZUS91Zjc5UVgrMEtJaWpkcm1wNjlSY3R6bVE9PSIsImF6cCI6IjZlNzQxNzJiLWJlNTYtNDg0My05ZmY0LWU2NmEzOWJiMTJlMyIsImF6cGFjciI6IjAiLCJuYW1lIjoiQWJlIExpbmNvbG4iLCJvaWQiOiI2OTAyMjJiZS1mZjFhLTRkNTYtYWJkMS03ZTRmN2QzOGU0NzQiLCJwcmVmZXJyZWRfdXNlcm5hbWUiOiJhYmVsaUBtaWNyb3NvZnQuY29tIiwicmgiOiJJIiwic2NwIjoiYWNjZXNzX2FzX3VzZXIiLCJzdWIiOiJIS1pwZmFIeVdhZGVPb3VZbGl0anJJLUtmZlRtMjIyWDVyclYzeERxZktRIiwidGlkIjoiNzJmOTg4YmYtODZmMS00MWFmLTkxYWItMmQ3Y2QwMTFkYjQ3IiwidXRpIjoiZnFpQnFYTFBqMGVRYTgyUy1JWUZBQSIsInZlciI6IjIuMCJ9.pj4N-w_3Us9DrBLfpCt",
    request_token:
      "eyJhbGciOiJIUzI1NiIsInR5cCI6IkpXVCJ9.eyJzdWIiOiIxMjM0NTY3ODkwIiwibmFtZSI6IkpvaG4gRG9lIiwiaWF0IjoxNTE2MjM5MDIyLCJleHAiOjE1MTY4ODUwMjJ9.TJVA95OrM7E2cBab30RMHrHDcEfxjoYZgeFONFh7HgQ",
    expires_in: 0,
  };

  it("Should return a correct login", async () => {
    sinon.stub(codeFlow, "signIn").returns(token);
    const result = await signIn("http://localhost");
    assert.strictEqual(result, token, "Invalid token returned");
  });

<<<<<<< HEAD
  it("Should execute a correct logout", async () => {
    sinon.stub(rp, "post").resolves(JSON.stringify(token));
    const result = await signOut("http://localhost", "token");
    assert.strictEqual(result, undefined, "Invalid response from logout");
  });

  it("Should execute token refresh", async () => {
    const result = await refreshToken(
      "http://loclahost",
      JSON.stringify(token)
    );
    assert.strictEqual(
      result.accessToken,
      token.access_token,
      "Token has not refreshed correctly"
    );
  });

  it("Should not return token from secret store", async () => {
    const result = await getCurrentToken("", "testalias");
    assert.strictEqual(
      result,
      undefined,
      "Should return undefined when server name is empty."
    );
  });

  it("Should not return token from secret store", async () => {
    const result = await getCurrentToken("testserver", "");
    assert.strictEqual(
      result,
      undefined,
      "Should return undefined when server alias is empty."
    );
  });
=======
describe("codeFlowLogin", () => {
  //write tests for src/services/kdbInsights/codeFlowLogin.ts
  //function to be deleted after write the tests
  codeFlowLogin;
});

describe("queryHistoryProvider", () => {
  const dummyQueryHistory: QueryHistory[] = [
    {
      connectionName: "testConnectionName",
      time: "testTime",
      query: "testQuery",
      success: true,
      connectionType: ServerType.INSIGHTS,
    },
    {
      connectionName: "testConnectionName2",
      time: "testTime2",
      query: "testQuery2",
      success: true,
      connectionType: ServerType.KDB,
    },
    {
      connectionName: "testConnectionName3",
      time: "testTime3",
      query: "testQuery3",
      success: false,
      connectionType: ServerType.undefined,
    },
  ];
  beforeEach(() => {
    ext.kdbQueryHistoryList.length = 0;
    ext.kdbQueryHistoryList.push(...dummyQueryHistory);
  });
  it("Should reload the provider", () => {
    const queryHistoryProvider = new QueryHistoryProvider();
    queryHistoryProvider.reload();
    assert.notStrictEqual(
      queryHistoryProvider,
      undefined,
      "queryHistoryProvider should be created."
    );
  });
  it("Should refresh the provider", () => {
    const queryHistoryProvider = new QueryHistoryProvider();
    queryHistoryProvider.refresh();
    assert.notStrictEqual(
      queryHistoryProvider,
      undefined,
      "queryHistoryProvider should be created."
    );
  });

  it("Should return the KdbNode tree item element", () => {
    const queryHistoryTreeItem = new QueryHistoryTreeItem(
      "testLabel",
      dummyQueryHistory[0],
      TreeItemCollapsibleState.None
    );
    const queryHistoryProvider = new QueryHistoryProvider();
    const element = queryHistoryProvider.getTreeItem(queryHistoryTreeItem);
    assert.strictEqual(
      element.label,
      queryHistoryTreeItem.label,
      "Get query history item is incorrect"
    );
  });

  it("Should return children for the tree when queryHistory has entries", async () => {
    const queryHistoryProvider = new QueryHistoryProvider();
    const result = await queryHistoryProvider.getChildren();
    assert.strictEqual(result.length, 3, "Children count should be 3");
  });

  it("Should not return children for the tree when queryHistory has no entries", async () => {
    ext.kdbQueryHistoryList.length = 0;
    const queryHistoryProvider = new QueryHistoryProvider();
    const result = await queryHistoryProvider.getChildren();
    assert.strictEqual(result.length, 0, "Children count should be 0");
  });

  describe("QueryHistoryTreeItem", () => {
    const sucessIcon = "testing-passed-icon";
    const failIcon = "testing-error-icon";
    it("Should return a new QueryHistoryTreeItem", () => {
      const queryHistoryTreeItem = new QueryHistoryTreeItem(
        "testLabel",
        dummyQueryHistory[0],
        TreeItemCollapsibleState.None
      );
      assert.strictEqual(
        queryHistoryTreeItem.label,
        "testLabel",
        "QueryHistoryTreeItem node creation failed"
      );
    });
    it("Should return a new QueryHistoryTreeItem with sucess icom", () => {
      const queryHistoryTreeItem = new QueryHistoryTreeItem(
        "testLabel",
        dummyQueryHistory[0],
        TreeItemCollapsibleState.None
      );
      const result = queryHistoryTreeItem.defineQueryIcon(true);
      assert.strictEqual(
        result,
        sucessIcon,
        "QueryHistoryTreeItem defineQueryIcon failed"
      );
    });

    it("Should return a new QueryHistoryTreeItem with sucess icom", () => {
      const queryHistoryTreeItem = new QueryHistoryTreeItem(
        "testLabel",
        dummyQueryHistory[0],
        TreeItemCollapsibleState.None
      );
      const result = queryHistoryTreeItem.defineQueryIcon(false);
      assert.strictEqual(
        result,
        failIcon,
        "QueryHistoryTreeItem defineQueryIcon failed"
      );
    });
  });
>>>>>>> a0557b31
});<|MERGE_RESOLUTION|>--- conflicted
+++ resolved
@@ -16,20 +16,14 @@
 import { TreeItemCollapsibleState } from "vscode";
 import { ext } from "../../src/extensionVariables";
 import { Insights } from "../../src/models/insights";
-<<<<<<< HEAD
-import { Server } from "../../src/models/server";
+import { QueryHistory } from "../../src/models/queryHistory";
+import { Server, ServerType } from "../../src/models/server";
 import {
   getCurrentToken,
   refreshToken,
   signIn,
   signOut,
 } from "../../src/services/kdbInsights/codeFlowLogin";
-=======
-import { QueryHistory } from "../../src/models/queryHistory";
-import { Server, ServerType } from "../../src/models/server";
-import * as dataSourceTreeProvider from "../../src/services/dataSourceTreeProvider";
-import * as codeFlowLogin from "../../src/services/kdbInsights/codeFlowLogin";
->>>>>>> a0557b31
 import {
   InsightsNode,
   KdbNode,
@@ -38,14 +32,10 @@
   QNamespaceNode,
   QServerNode,
 } from "../../src/services/kdbTreeProvider";
-<<<<<<< HEAD
-=======
 import {
   QueryHistoryProvider,
   QueryHistoryTreeItem,
 } from "../../src/services/queryHistoryProvider";
-import * as terminalProvider from "../../src/services/terminalProvider";
->>>>>>> a0557b31
 
 // eslint-disable-next-line @typescript-eslint/no-var-requires
 const codeFlow = require("../../src/services/kdbInsights/codeFlowLogin");
@@ -475,7 +465,6 @@
     assert.strictEqual(result, token, "Invalid token returned");
   });
 
-<<<<<<< HEAD
   it("Should execute a correct logout", async () => {
     sinon.stub(rp, "post").resolves(JSON.stringify(token));
     const result = await signOut("http://localhost", "token");
@@ -511,11 +500,6 @@
       "Should return undefined when server alias is empty."
     );
   });
-=======
-describe("codeFlowLogin", () => {
-  //write tests for src/services/kdbInsights/codeFlowLogin.ts
-  //function to be deleted after write the tests
-  codeFlowLogin;
 });
 
 describe("queryHistoryProvider", () => {
@@ -636,5 +620,4 @@
       );
     });
   });
->>>>>>> a0557b31
 });