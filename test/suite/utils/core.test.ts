/*
 * Copyright (c) 1998-2025 KX Systems Inc.
 *
 * Licensed under the Apache License, Version 2.0 (the "License"); you may not use this file except in compliance with the
 * License. You may obtain a copy of the License at
 *
 * http://www.apache.org/licenses/LICENSE-2.0
 *
 * Unless required by applicable law or agreed to in writing, software distributed under the License is distributed on an
 * "AS IS" BASIS, WITHOUT WARRANTIES OR CONDITIONS OF ANY KIND, either express or implied. See the License for the
 * specific language governing permissions and limitations under the License.
 */

import * as assert from "assert";
import dotenv from "dotenv";
import path from "node:path";
import { env } from "node:process";
import * as sinon from "sinon";
import * as vscode from "vscode";

import { LocalConnection } from "../../../src/classes/localConnection";
import { ext } from "../../../src/extensionVariables";
import {
  InsightDetails,
  ServerDetails,
} from "../../../src/models/connectionsModels";
import * as coreUtils from "../../../src/utils/core";
import * as cpUtils from "../../../src/utils/cpUtils";
import * as loggers from "../../../src/utils/loggers";
import * as shell from "../../../src/utils/shell";

describe("core", () => {
  describe("checkOpenSslInstalled", () => {
    let tryExecuteCommandStub, kdbOutputLogStub: sinon.SinonStub;

    beforeEach(() => {
      tryExecuteCommandStub = sinon.stub(cpUtils, "tryExecuteCommand");
      kdbOutputLogStub = sinon.stub(loggers, "kdbOutputLog");
    });

    afterEach(() => {
      tryExecuteCommandStub.restore();
      kdbOutputLogStub.restore();
    });

    it("should return null if OpenSSL is not installed", async () => {
      tryExecuteCommandStub.resolves({ code: 1, cmdOutput: "" });
      const result = await coreUtils.checkOpenSslInstalled();

      assert.strictEqual(result, null);
    });

    it("should handle errors correctly", async () => {
      const error = new Error("Test error");

      tryExecuteCommandStub.rejects(error);

      const result = await coreUtils.checkOpenSslInstalled();

      assert.strictEqual(result, null);
    });
  });

  describe("setOutputWordWrapper", () => {
    let getConfigurationStub: sinon.SinonStub;

    beforeEach(() => {
      getConfigurationStub = sinon.stub(vscode.workspace, "getConfiguration");
    });

    afterEach(() => {
      getConfigurationStub.restore();
    });
    it("should create wordwrapper if doesn't exist", () => {
      getConfigurationStub.returns({
        get: sinon.stub().returns({ "[Log]": { "editor.wordWrap": "off" } }),
        update: sinon.stub(),
      });
      coreUtils.setOutputWordWrapper();
      sinon.assert.calledTwice(getConfigurationStub);
    });

    it("should let wordwrapper if it exist", () => {
      getConfigurationStub.returns({ "editor.wordWrap": "on" });
      coreUtils.setOutputWordWrapper();
      sinon.assert.calledOnce(getConfigurationStub);
    });
  });

  describe("server alias", () => {
    beforeEach(() => {
      ext.kdbConnectionAliasList.length = 0;
    });

    afterEach(() => {
      ext.kdbConnectionAliasList.length = 0;
    });

    it("should add insights alias to the list getInsightsAlias", () => {
      const insightsDetail: InsightDetails = {
        alias: "test",
        server: "test",
        auth: true,
      };

      coreUtils.getInsightsAlias([insightsDetail]);
      assert.strictEqual(ext.kdbConnectionAliasList.length, 1);
    });

    it("should add alias only from kdb server that have alias using getServerAlias", () => {
      const serverList: ServerDetails[] = [
        {
          serverName: "test",
          serverAlias: "test",
          serverPort: "5001",
          managed: false,
          auth: false,
          tls: false,
        },
        {
          serverName: "test2",
          serverAlias: undefined,
          serverPort: "5001",
          managed: false,
          auth: false,
          tls: false,
        },
      ];

      coreUtils.getServerAlias(serverList);
      assert.strictEqual(ext.kdbConnectionAliasList.length, 1);
    });
  });

  describe("getServerIconState", () => {
    const localConn = new LocalConnection("127.0.0.1:5001", "testLabel", []);

    afterEach(() => {
      ext.activeConnection = undefined;
      ext.connectedConnectionList.length = 0;
    });

    it("should return connected state", () => {
      ext.activeConnection = undefined;
      ext.connectedConnectionList.push(localConn);
      const result = coreUtils.getServerIconState(localConn.connLabel);

      assert.strictEqual(result, "-connected");
    });

    it("should return active state", () => {
      ext.activeConnection = localConn;
      const result = coreUtils.getServerIconState(localConn.connLabel);

      assert.strictEqual(result, "-active");
    });

    it("should return disconnected state", () => {
      ext.activeConnection = undefined;
      const result = coreUtils.getServerIconState(localConn.connLabel);

      assert.strictEqual(result, "");
    });
  });

  describe("getStatus", () => {
    const localConn = new LocalConnection("127.0.0.1:5001", "testLabel", []);

    afterEach(() => {
      ext.activeConnection = undefined;
      ext.connectedConnectionList.length = 0;
    });

    it("should return connected state", () => {
      ext.activeConnection = undefined;
      ext.connectedConnectionList.push(localConn);
      const result = coreUtils.getStatus(localConn.connLabel);

      assert.strictEqual(result, "- connected");
    });

    it("should return active state", () => {
      ext.activeConnection = localConn;
      const result = coreUtils.getStatus(localConn.connLabel);

      assert.strictEqual(result, "- active");
    });

    it("should return disconnected state", () => {
      ext.activeConnection = undefined;
      const result = coreUtils.getStatus(localConn.connLabel);

      assert.strictEqual(result, "- disconnected");
    });
  });

  describe("getWorkspaceIconsState", () => {
    const localConn = new LocalConnection("127.0.0.1:5001", "testLabel", []);

    afterEach(() => {
      ext.connectedConnectionList.length = 0;
    });

    it("should return active state", () => {
      ext.connectedConnectionList.push(localConn);
      const result = coreUtils.getWorkspaceIconsState(localConn.connLabel);

      assert.strictEqual(result, "-active");
    });

    it("should return disconnected state", () => {
      ext.activeConnection = undefined;
      const result = coreUtils.getWorkspaceIconsState(localConn.connLabel);

      assert.strictEqual(result, "");
    });
  });

  /* eslint-disable @typescript-eslint/no-unused-expressions */
  describe("coreLogs", () => {
    ext.outputChannel = vscode.window.createOutputChannel("kdb");
    let appendLineSpy, showErrorMessageSpy: sinon.SinonSpy;

    beforeEach(() => {
      appendLineSpy = sinon.spy(
        vscode.window.createOutputChannel("testChannel"),
        "appendLine",
      );
      showErrorMessageSpy = sinon.spy(vscode.window, "showErrorMessage");
    });

    afterEach(() => {
      sinon.restore();
    });

    it("kdbOutputLog should log message with date and type", () => {
      const message = "test message";
      const type = "INFO";

      loggers.kdbOutputLog(message, type);

      appendLineSpy.calledOnce;
      appendLineSpy.calledWithMatch(message);
      appendLineSpy.calledWithMatch(type);
    });

    it("kdbOutputLog should log message with date and ERROR type", () => {
      const message = "test message";
      const type = "ERROR";

      loggers.kdbOutputLog(message, type);

      appendLineSpy.calledOnce;
      showErrorMessageSpy.calledOnce;
      appendLineSpy.calledWithMatch(message);
      appendLineSpy.calledWithMatch(type);
    });

    it("tokenUndefinedError should log and show error message", () => {
      const connLabel = "test connection";

      coreUtils.tokenUndefinedError(connLabel);

      appendLineSpy.calledOnce;
      showErrorMessageSpy.calledOnce;
      appendLineSpy.calledWithMatch(connLabel);
      showErrorMessageSpy.calledWithMatch(connLabel);
    });

    it("invalidUsernameJWT should log and show error message", () => {
      const connLabel = "test connection";

      coreUtils.invalidUsernameJWT(connLabel);

      appendLineSpy.calledOnce;
      showErrorMessageSpy.calledOnce;
      appendLineSpy.calledWithMatch(connLabel);
      showErrorMessageSpy.calledWithMatch(connLabel);
    });
  });
  /* eslint-enable @typescript-eslint/no-unused-expressions */

  describe("hasWorkspaceOrShowOption", () => {
    afterEach(() => {
      sinon.restore();
    });

    it("should return true if a workspace folder is opened", () => {
      sinon.stub(vscode.workspace, "workspaceFolders").get(() => [{}]);
      const result = coreUtils.hasWorkspaceOrShowOption("Test");

      assert.strictEqual(result, true);
    });

    it("should return false and display message if no workspace", () => {
      const stub = sinon.stub(vscode.window, "showWarningMessage").resolves();
      const result = coreUtils.hasWorkspaceOrShowOption("Test");

      assert.strictEqual(result, false);
      assert.ok(stub.calledOnce);
    });
  });

  describe("noSelectedConnectionAction", () => {
    afterEach(() => {
      sinon.restore();
    });

    it("should call showInformationMessage", () => {
      const stub = sinon
        .stub(vscode.window, "showInformationMessage")
        .resolves();

      coreUtils.noSelectedConnectionAction();
      assert.ok(stub.calledOnce);
    });
  });

  describe("getServers", () => {
    let workspaceStub,
      _getConfigurationStub,
      getStub,
      updateServersStub: sinon.SinonStub;

    beforeEach(() => {
      getStub = sinon.stub();
      _getConfigurationStub = sinon
        .stub()
        .returns({ get: getStub, update: sinon.stub() });
      workspaceStub = sinon.stub(vscode.workspace, "getConfiguration").returns({
        get: getStub,
        has: function (_section: string): boolean {
          throw new Error("Function not implemented.");
        },
        inspect: function <T>(_section: string):
          | {
              key: string;
              defaultValue?: T;
              globalValue?: T;
              workspaceValue?: T;
              workspaceFolderValue?: T;
              defaultLanguageValue?: T;
              globalLanguageValue?: T;
              workspaceLanguageValue?: T;
              workspaceFolderLanguageValue?: T;
              languageIds?: string[];
            }
          | undefined {
          throw new Error("Function not implemented.");
        },
        update: function (
          _section: string,
          _value: any,
          _configurationTarget?: vscode.ConfigurationTarget | boolean | null,
          _overrideInLanguage?: boolean,
        ): Thenable<void> {
          throw new Error("Function not implemented.");
        },
      });
      updateServersStub = sinon.stub(coreUtils, "updateServers").resolves();
    });

    afterEach(() => {
      sinon.restore();
    });

    it("should return an empty object when no servers are configured", () => {
      getStub.returns({});
      const result = coreUtils.getServers();

      assert.ok(typeof result === "object");
      assert.strictEqual(Object.keys(result).length, 0);
      assert.ok(getStub.calledWith("kdb.servers"));
    });

    it("should return servers sorted alphabetically by serverAlias", () => {
      const mockServers = {
        server3: {
          serverName: "localhost",
          serverPort: "5003",
          serverAlias: "Charlie Server",
          auth: false,
          managed: false,
          tls: false,
        },
        server1: {
          serverName: "localhost",
          serverPort: "5001",
          serverAlias: "Alpha Server",
          auth: false,
          managed: false,
          tls: false,
        },
        server2: {
          serverName: "localhost",
          serverPort: "5002",
          serverAlias: "Beta Server",
          auth: true,
          managed: true,
          tls: true,
        },
      };

      getStub.returns(mockServers);

      const result = coreUtils.getServers();

      assert.ok(result);
      const serverKeys = Object.keys(result);
      const serverAliases = serverKeys.map((key) => result[key].serverAlias);

      assert.deepStrictEqual(serverAliases, [
        "Alpha Server",
        "Beta Server",
        "Charlie Server",
      ]);

      assert.strictEqual(result[serverKeys[0]].serverName, "localhost");
      assert.strictEqual(result[serverKeys[0]].serverPort, "5001");
      assert.strictEqual(result[serverKeys[0]].auth, false);
      assert.strictEqual(result[serverKeys[1]].managed, true);
      assert.strictEqual(result[serverKeys[2]].tls, false);
    });

    it("should handle single server correctly", () => {
      const mockServers = {
        onlyServer: {
          serverName: "remote-host",
          serverPort: "6000",
          serverAlias: "Single Server",
          auth: true,
          managed: false,
          tls: true,
        },
      };

      getStub.returns(mockServers);

      const result = coreUtils.getServers();

      assert.ok(result);
      const serverKeys = Object.keys(result);

      assert.strictEqual(serverKeys.length, 1);
      assert.strictEqual(result[serverKeys[0]].serverAlias, "Single Server");
      assert.strictEqual(result[serverKeys[0]].serverName, "remote-host");
    });

    it("should handle servers with identical serverAlias", () => {
      const mockServers = {
        server1: {
          serverName: "host1",
          serverPort: "5001",
          serverAlias: "Same Name",
          auth: false,
          managed: false,
          tls: false,
        },
        server2: {
          serverName: "host2",
          serverPort: "5002",
          serverAlias: "Same Name",
          auth: false,
          managed: false,
          tls: false,
        },
      };

      getStub.returns(mockServers);

      const result = coreUtils.getServers();

      assert.ok(result);
      const serverKeys = Object.keys(result);

      assert.strictEqual(serverKeys.length, 2);

      serverKeys.forEach((key) => {
        assert.strictEqual(result[key].serverAlias, "Same Name");
      });
    });

    it("should handle empty servers object", () => {
      const mockServers = {};

      getStub.returns(mockServers);

      const result = coreUtils.getServers();

      assert.ok(result);
      assert.strictEqual(Object.keys(result).length, 0);
    });

    it("should handle servers with special characters in serverAlias", () => {
      const mockServers = {
        server1: {
          serverName: "localhost",
          serverPort: "5001",
          serverAlias: "!Special Server",
          auth: false,
          managed: false,
          tls: false,
        },
        server2: {
          serverName: "localhost",
          serverPort: "5002",
          serverAlias: "123 Numeric Server",
          auth: false,
          managed: false,
          tls: false,
        },
        server3: {
          serverName: "localhost",
          serverPort: "5003",
          serverAlias: "Åccented Server",
          auth: false,
          managed: false,
          tls: false,
        },
      };

      getStub.returns(mockServers);

      const result = coreUtils.getServers();

      assert.ok(result);
      const serverKeys = Object.keys(result);
      const serverAliases = serverKeys.map((key) => result[key].serverAlias);

      assert.strictEqual(serverAliases[0], "!Special Server");
      assert.strictEqual(serverAliases[1], "123 Numeric Server");
      assert.strictEqual(serverAliases[2], "Åccented Server");
    });

    it("should call workspace.getConfiguration without parameters", () => {
      getStub.returns(undefined);

      coreUtils.getServers();

      assert.ok(workspaceStub.calledTwice);
      assert.ok(workspaceStub.calledWith());
    });

    it("should call get method with correct parameter", () => {
      getStub.returns(undefined);

      coreUtils.getServers();

      assert.ok(getStub.calledOnce);
      assert.ok(getStub.calledWith("kdb.servers"));
    });
  });

  describe("getInsights", () => {
    let workspaceStub,
      _getConfigurationStub,
      getStub,
      updateInsightsStub: sinon.SinonStub;

    beforeEach(() => {
      getStub = sinon.stub();
      _getConfigurationStub = sinon
        .stub()
        .returns({ get: getStub, update: sinon.stub() });
      workspaceStub = sinon.stub(vscode.workspace, "getConfiguration").returns({
        get: getStub,
        has: function (_section: string): boolean {
          throw new Error("Function not implemented.");
        },
        inspect: function <T>(_section: string):
          | {
              key: string;
              defaultValue?: T;
              globalValue?: T;
              workspaceValue?: T;
              workspaceFolderValue?: T;
              defaultLanguageValue?: T;
              globalLanguageValue?: T;
              workspaceLanguageValue?: T;
              workspaceFolderLanguageValue?: T;
              languageIds?: string[];
            }
          | undefined {
          throw new Error("Function not implemented.");
        },
        update: sinon.stub(),
      });
      updateInsightsStub = sinon.stub(coreUtils, "updateInsights").resolves();
    });

    afterEach(() => {
      sinon.restore();
    });

    it("should return undefined when no insights are configured", () => {
      getStub.withArgs("kdb.insightsEnterpriseConnections").returns(undefined);
      getStub.withArgs("kdb.insights").returns(undefined);

      const result = coreUtils.getInsights();

      assert.ok(typeof result === "object");
      assert.strictEqual(Object.keys(result).length, 0);
      assert.ok(getStub.calledWith("kdb.insightsEnterpriseConnections"));
      assert.ok(getStub.calledWith("kdb.insights"));
    });

    it("should return insightsEnterpriseConnections when available and not empty", () => {
      const mockInsights = {
        insight3: {
          alias: "Charlie Insight",
          server: "https://charlie.insights.com",
          auth: true,
          realm: "charlie-realm",
          insecure: false,
        },
        insight1: {
          alias: "Alpha Insight",
          server: "https://alpha.insights.com",
          auth: false,
          insecure: true,
        },
        insight2: {
          alias: "Beta Insight",
          server: "https://beta.insights.com",
          auth: true,
          realm: "beta-realm",
          insecure: false,
        },
      };

      getStub
        .withArgs("kdb.insightsEnterpriseConnections")
        .returns(mockInsights);
      getStub.withArgs("kdb.insights").returns(undefined);

      const result = coreUtils.getInsights();

      assert.ok(result);
      const insightKeys = Object.keys(result);
      const insightAliases = insightKeys.map((key) => result[key].alias);

      assert.deepStrictEqual(insightAliases, [
        "Alpha Insight",
        "Beta Insight",
        "Charlie Insight",
      ]);

      assert.strictEqual(
        result[insightKeys[0]].server,
        "https://alpha.insights.com",
      );
      assert.strictEqual(result[insightKeys[0]].auth, false);
      assert.strictEqual(result[insightKeys[1]].realm, "beta-realm");
      assert.strictEqual(result[insightKeys[2]].insecure, false);

      assert.ok(getStub.calledWith("kdb.insightsEnterpriseConnections"));
      assert.ok(!getStub.calledWith("kdb.insights"));
    });

    it("should fallback to kdb.insights when insightsEnterpriseConnections is empty", () => {
      const mockFallbackInsights = {
        fallback2: {
          alias: "Fallback Beta",
          server: "https://fallback-beta.com",
          auth: true,
        },
        fallback1: {
          alias: "Fallback Alpha",
          server: "https://fallback-alpha.com",
          auth: false,
        },
      };

      getStub.withArgs("kdb.insightsEnterpriseConnections").returns({});
      getStub.withArgs("kdb.insights").returns(mockFallbackInsights);

      const result = coreUtils.getInsights();

      assert.ok(result);
      const insightKeys = Object.keys(result);
      const insightAliases = insightKeys.map((key) => result[key].alias);

      assert.deepStrictEqual(insightAliases, [
        "Fallback Alpha",
        "Fallback Beta",
      ]);

      assert.ok(getStub.calledWith("kdb.insightsEnterpriseConnections"));
      assert.ok(getStub.calledWith("kdb.insights"));
    });

    it("should fallback to kdb.insights when insightsEnterpriseConnections is undefined", () => {
      const mockFallbackInsights = {
        single: {
          alias: "Single Fallback",
          server: "https://single-fallback.com",
          auth: true,
          realm: "single-realm",
        },
      };

      getStub.withArgs("kdb.insightsEnterpriseConnections").returns(undefined);
      getStub.withArgs("kdb.insights").returns(mockFallbackInsights);

      const result = coreUtils.getInsights();

      assert.ok(result);
      const insightKeys = Object.keys(result);

      assert.strictEqual(insightKeys.length, 1);
      assert.strictEqual(result[insightKeys[0]].alias, "Single Fallback");

      assert.ok(getStub.calledWith("kdb.insightsEnterpriseConnections"));
      assert.ok(getStub.calledWith("kdb.insights"));
    });

    it("should return undefined when both sources are empty", () => {
      getStub.withArgs("kdb.insightsEnterpriseConnections").returns({});
      getStub.withArgs("kdb.insights").returns({});

      const result = coreUtils.getInsights();

      assert.ok(typeof result === "object");
      assert.strictEqual(Object.keys(result).length, 0);
      assert.ok(getStub.calledWith("kdb.insightsEnterpriseConnections"));
      assert.ok(getStub.calledWith("kdb.insights"));
    });

    it("should handle single insight correctly", () => {
      const mockInsights = {
        onlyInsight: {
          alias: "Only Insight",
          server: "https://only.insights.com",
          auth: true,
          realm: "only-realm",
          insecure: false,
        },
      };

      getStub
        .withArgs("kdb.insightsEnterpriseConnections")
        .returns(mockInsights);

      const result = coreUtils.getInsights();

      assert.ok(result);
      const insightKeys = Object.keys(result);

      assert.strictEqual(insightKeys.length, 1);
      assert.strictEqual(result[insightKeys[0]].alias, "Only Insight");
      assert.strictEqual(
        result[insightKeys[0]].server,
        "https://only.insights.com",
      );
    });

    it("should handle insights with identical aliases", () => {
      const mockInsights = {
        insight1: {
          alias: "Same Name",
          server: "https://server1.com",
          auth: false,
        },
        insight2: {
          alias: "Same Name",
          server: "https://server2.com",
          auth: true,
        },
      };

      getStub
        .withArgs("kdb.insightsEnterpriseConnections")
        .returns(mockInsights);

      const result = coreUtils.getInsights();

      assert.ok(result);
      const insightKeys = Object.keys(result);

      assert.strictEqual(insightKeys.length, 2);

      insightKeys.forEach((key) => {
        assert.strictEqual(result[key].alias, "Same Name");
      });
    });

    it("should handle insights with special characters in alias", () => {
      const mockInsights = {
        insight1: {
          alias: "!Special Insight",
          server: "https://special.com",
          auth: false,
        },
        insight2: {
          alias: "123 Numeric Insight",
          server: "https://numeric.com",
          auth: false,
        },
        insight3: {
          alias: "Åccented Insight",
          server: "https://accented.com",
          auth: false,
        },
      };

      getStub
        .withArgs("kdb.insightsEnterpriseConnections")
        .returns(mockInsights);

      const result = coreUtils.getInsights();

      assert.ok(result);
      const insightKeys = Object.keys(result);
      const insightAliases = insightKeys.map((key) => result[key].alias);

      assert.strictEqual(insightAliases[0], "!Special Insight");
      assert.strictEqual(insightAliases[1], "123 Numeric Insight");
      assert.strictEqual(insightAliases[2], "Åccented Insight");
    });

    it("should prefer insightsEnterpriseConnections over fallback when both exist", () => {
      const mockPrimaryInsights = {
        primary: {
          alias: "Primary Insight",
          server: "https://primary.com",
          auth: true,
        },
      };
      const mockFallbackInsights = {
        fallback: {
          alias: "Fallback Insight",
          server: "https://fallback.com",
          auth: false,
        },
      };

      getStub
        .withArgs("kdb.insightsEnterpriseConnections")
        .returns(mockPrimaryInsights);
      getStub.withArgs("kdb.insights").returns(mockFallbackInsights);

      const result = coreUtils.getInsights();

      assert.ok(result);
      const insightKeys = Object.keys(result);

      assert.strictEqual(insightKeys.length, 1);
      assert.strictEqual(result[insightKeys[0]].alias, "Primary Insight");
      assert.strictEqual(result[insightKeys[0]].server, "https://primary.com");

      assert.ok(getStub.calledWith("kdb.insightsEnterpriseConnections"));
      assert.ok(!getStub.calledWith("kdb.insights"));
    });

    it("should call workspace.getConfiguration without parameters", () => {
      getStub.withArgs("kdb.insightsEnterpriseConnections").returns(undefined);
      getStub.withArgs("kdb.insights").returns(undefined);

      coreUtils.getInsights();

      assert.ok(workspaceStub.calledTwice);
      assert.ok(workspaceStub.calledWith());
    });

    it("should call get method with correct parameters", () => {
      getStub.withArgs("kdb.insightsEnterpriseConnections").returns(undefined);
      getStub.withArgs("kdb.insights").returns(undefined);

      coreUtils.getInsights();

      assert.ok(getStub.calledWith("kdb.insightsEnterpriseConnections"));
      assert.ok(getStub.calledWith("kdb.insights"));
    });

    it("should handle insights with optional properties", () => {
      const mockInsights = {
        insight1: {
          alias: "Basic Insight",
          server: "https://basic.com",
          auth: false,
        },
        insight2: {
          alias: "Full Insight",
          server: "https://full.com",
          auth: true,
          realm: "full-realm",
          insecure: true,
        },
      };

      getStub
        .withArgs("kdb.insightsEnterpriseConnections")
        .returns(mockInsights);

      const result = coreUtils.getInsights();

      assert.ok(result);
      const insightKeys = Object.keys(result);

      assert.strictEqual(insightKeys.length, 2);

      const basicInsight = Object.values(result).find(
        (i) => i.alias === "Basic Insight",
      );
      const fullInsight = Object.values(result).find(
        (i) => i.alias === "Full Insight",
      );

      assert.ok(basicInsight);
      assert.strictEqual(basicInsight.realm, undefined);
      assert.strictEqual(basicInsight.insecure, undefined);

      assert.ok(fullInsight);
      assert.strictEqual(fullInsight.realm, "full-realm");
      assert.strictEqual(fullInsight.insecure, true);
    });
  });

  describe("getEnvironment", () => {
    afterEach(() => {
      sinon.restore();
    });
    it("should return KDB+", () => {
      ext.REAL_QHOME = "QHOME";
      sinon.stub(shell, "stat").returns(false);
<<<<<<< HEAD
      const res = coreUtils.getEnvironment();

      assert.ok(res);
=======
      const env = coreUtils.getEnvironment();
      assert.strictEqual(env.QHOME, "QHOME");
>>>>>>> 662e04cc
    });
    it("should return KDB-X", () => {
      ext.REAL_QHOME = "QHOME";
      sinon.stub(shell, "stat").returns(true);
<<<<<<< HEAD
      const res = coreUtils.getEnvironment();

      assert.strictEqual(res.QPATH, path.join("QHOME", "bin", "q"));
=======
      const env = coreUtils.getEnvironment();
      assert.strictEqual(env.QPATH, path.resolve("QHOME", "bin", "q"));
>>>>>>> 662e04cc
    });
    it("should return KDB-X", () => {
      ext.REAL_QHOME = "";
      const target = path.join("QHOME", "bin", "q");

      sinon.stub(shell, "which").returns([target]);
<<<<<<< HEAD
      const res = coreUtils.getEnvironment();

      assert.strictEqual(res.QPATH, target);
=======
      const env = coreUtils.getEnvironment();
      assert.strictEqual(env.QPATH, target);
>>>>>>> 662e04cc
    });
    it("should return qHomeDirectory", () => {
      ext.REAL_QHOME = "";
      sinon.stub(shell, "which").throws();
      sinon.stub(vscode.workspace, "getConfiguration").value(() => {
        return { get: () => "QHOME" };
      });
<<<<<<< HEAD
      const res = coreUtils.getEnvironment();

      assert.ok(res);
=======
      const env = coreUtils.getEnvironment();
      assert.strictEqual(env.QHOME, "QHOME");
>>>>>>> 662e04cc
    });
    it("should return empty", () => {
      ext.REAL_QHOME = "";
      sinon.stub(shell, "which").throws();
      sinon.stub(vscode.workspace, "getConfiguration").value(() => {
        return { get: () => "" };
      });
<<<<<<< HEAD
      const res = coreUtils.getEnvironment();

      assert.strictEqual(res.QPATH, undefined);
    });
    it("should return dotenv", () => {
      const uri = vscode.Uri.file("test");

      sinon
        .stub(vscode.workspace, "getWorkspaceFolder")
        .returns({ uri, name: "test", index: 0 });
      const stub = sinon.stub(dotenv, "configDotenv");

      coreUtils.getEnvironment(uri);
      sinon.assert.calledOnce(stub);
=======
      const env = coreUtils.getEnvironment();
      assert.strictEqual(env.QPATH, "");
    });
    it("should return QHOME", () => {
      sinon
        .stub(vscode.workspace, "getWorkspaceFolder")
        .returns(<vscode.WorkspaceFolder>{ uri: vscode.Uri.file("TEST") });
      sinon.stub(shell, "readTextFile").returns('QHOME="QHOME"');
      const env = coreUtils.getEnvironment(vscode.Uri.file("TEST"));
      assert.strictEqual(env.QHOME, "QHOME");
>>>>>>> 662e04cc
    });
  });

  describe("checkLocalInstall", () => {
    let getConfigurationStub,
      updateConfigurationStub,
      showInformationMessageStub,
      executeCommandStub: sinon.SinonStub;
    let QHOME = "";

    beforeEach(() => {
      getConfigurationStub = sinon
        .stub(vscode.workspace, "getConfiguration")
        .returns({
          get: sinon.stub().returns(false),
          update: sinon.stub().resolves(),
        } as any);
      updateConfigurationStub = getConfigurationStub()
        .update as sinon.SinonStub;
      showInformationMessageStub = sinon
        .stub(vscode.window, "showInformationMessage")
        .resolves();
      executeCommandStub = sinon
        .stub(vscode.commands, "executeCommand")
        .resolves();
      QHOME = env.QHOME;
      env.QHOME = "";
    });

    afterEach(() => {
      env.QHOME = QHOME;
      sinon.restore();
    });

    it("should return if 'neverShowQInstallAgain' is true", async () => {
      getConfigurationStub()
        .get.withArgs("kdb.neverShowQInstallAgain")
        .returns(true);

      await coreUtils.checkLocalInstall();

      assert.strictEqual(showInformationMessageStub.called, false);
      assert.strictEqual(executeCommandStub.called, false);
    });
    it("should continue if 'neverShowQInstallAgain' is false", async () => {
      getConfigurationStub().get.withArgs("kdb.qHomeDirectory").returns("");
      getConfigurationStub()
        .get.withArgs("kdb.neverShowQInstallAgain")
        .returns(false);

      await coreUtils.checkLocalInstall();

      assert.strictEqual(showInformationMessageStub.called, true);
      assert.strictEqual(executeCommandStub.called, true);
    });

    it("should handle 'Never show again' response", async () => {
      getConfigurationStub().get.withArgs("kdb.qHomeDirectory").returns("");
      getConfigurationStub()
        .get.withArgs("kdb.neverShowQInstallAgain")
        .returns(false);
      showInformationMessageStub.resolves("Never show again");

      await coreUtils.checkLocalInstall();

      assert.strictEqual(
        updateConfigurationStub.calledWith(
          "kdb.neverShowQInstallAgain",
          true,
          vscode.ConfigurationTarget.Global,
        ),
        true,
      );
    });
  });
});<|MERGE_RESOLUTION|>--- conflicted
+++ resolved
@@ -12,7 +12,6 @@
  */
 
 import * as assert from "assert";
-import dotenv from "dotenv";
 import path from "node:path";
 import { env } from "node:process";
 import * as sinon from "sinon";
@@ -923,40 +922,22 @@
     it("should return KDB+", () => {
       ext.REAL_QHOME = "QHOME";
       sinon.stub(shell, "stat").returns(false);
-<<<<<<< HEAD
-      const res = coreUtils.getEnvironment();
-
-      assert.ok(res);
-=======
       const env = coreUtils.getEnvironment();
       assert.strictEqual(env.QHOME, "QHOME");
->>>>>>> 662e04cc
     });
     it("should return KDB-X", () => {
       ext.REAL_QHOME = "QHOME";
       sinon.stub(shell, "stat").returns(true);
-<<<<<<< HEAD
-      const res = coreUtils.getEnvironment();
-
-      assert.strictEqual(res.QPATH, path.join("QHOME", "bin", "q"));
-=======
       const env = coreUtils.getEnvironment();
       assert.strictEqual(env.QPATH, path.resolve("QHOME", "bin", "q"));
->>>>>>> 662e04cc
     });
     it("should return KDB-X", () => {
       ext.REAL_QHOME = "";
       const target = path.join("QHOME", "bin", "q");
 
       sinon.stub(shell, "which").returns([target]);
-<<<<<<< HEAD
-      const res = coreUtils.getEnvironment();
-
-      assert.strictEqual(res.QPATH, target);
-=======
       const env = coreUtils.getEnvironment();
       assert.strictEqual(env.QPATH, target);
->>>>>>> 662e04cc
     });
     it("should return qHomeDirectory", () => {
       ext.REAL_QHOME = "";
@@ -964,14 +945,8 @@
       sinon.stub(vscode.workspace, "getConfiguration").value(() => {
         return { get: () => "QHOME" };
       });
-<<<<<<< HEAD
-      const res = coreUtils.getEnvironment();
-
-      assert.ok(res);
-=======
       const env = coreUtils.getEnvironment();
       assert.strictEqual(env.QHOME, "QHOME");
->>>>>>> 662e04cc
     });
     it("should return empty", () => {
       ext.REAL_QHOME = "";
@@ -979,22 +954,6 @@
       sinon.stub(vscode.workspace, "getConfiguration").value(() => {
         return { get: () => "" };
       });
-<<<<<<< HEAD
-      const res = coreUtils.getEnvironment();
-
-      assert.strictEqual(res.QPATH, undefined);
-    });
-    it("should return dotenv", () => {
-      const uri = vscode.Uri.file("test");
-
-      sinon
-        .stub(vscode.workspace, "getWorkspaceFolder")
-        .returns({ uri, name: "test", index: 0 });
-      const stub = sinon.stub(dotenv, "configDotenv");
-
-      coreUtils.getEnvironment(uri);
-      sinon.assert.calledOnce(stub);
-=======
       const env = coreUtils.getEnvironment();
       assert.strictEqual(env.QPATH, "");
     });
@@ -1005,7 +964,6 @@
       sinon.stub(shell, "readTextFile").returns('QHOME="QHOME"');
       const env = coreUtils.getEnvironment(vscode.Uri.file("TEST"));
       assert.strictEqual(env.QHOME, "QHOME");
->>>>>>> 662e04cc
     });
   });
 
