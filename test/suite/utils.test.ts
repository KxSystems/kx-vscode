--- conflicted
+++ resolved
@@ -48,12 +48,8 @@
 } from "../../src/ipc/cClasses";
 import { DataSourceTypes } from "../../src/models/dataSource";
 import { InsightDetails } from "../../src/models/insights";
-<<<<<<< HEAD
-import { Parse } from "../../src/ipc/parse.qlist";
+import { LocalConnection } from "../../src/classes/localConnection";
 import { ScratchpadFile } from "../../src/models/scratchpad";
-=======
-import { LocalConnection } from "../../src/classes/localConnection";
->>>>>>> 96ac54d0
 
 interface ITestItem extends vscode.QuickPickItem {
   id: number;
@@ -105,7 +101,7 @@
       beforeEach(() => {
         getConfigurationStub = sinon.stub(
           vscode.workspace,
-          "getConfiguration",
+          "getConfiguration"
         ) as sinon.SinonStub;
       });
 
@@ -181,7 +177,6 @@
       });
     });
 
-<<<<<<< HEAD
     describe("getScratchpadStatusIcon", () => {
       const scratchpadDummy: ScratchpadFile = {
         name: "test",
@@ -212,7 +207,7 @@
         assert.strictEqual(result, "");
       });
     });
-=======
+
     describe("getServerIconState", () => {
       const localConn = new LocalConnection("127.0.0.1:5001", "testLabel");
       afterEach(() => {
@@ -267,7 +262,6 @@
         assert.strictEqual(result, "- disconnected");
       });
     });
->>>>>>> 96ac54d0
   });
 
   describe("dataSource", () => {
@@ -299,12 +293,12 @@
     it("checkIfTimeParamIsCorrect", () => {
       const result = dataSourceUtils.checkIfTimeParamIsCorrect(
         "2021-01-01",
-        "2021-01-02",
+        "2021-01-02"
       );
       assert.strictEqual(result, true);
       const result2 = dataSourceUtils.checkIfTimeParamIsCorrect(
         "2021-01-02",
-        "2021-01-01",
+        "2021-01-01"
       );
       assert.strictEqual(result2, false);
     });
@@ -543,7 +537,7 @@
           auth: false,
           tls: false,
         },
-        TreeItemCollapsibleState.None,
+        TreeItemCollapsibleState.None
       );
 
       const insightsNode = new InsightsNode(
@@ -554,7 +548,7 @@
           alias: "insightsserveralias",
           auth: true,
         },
-        TreeItemCollapsibleState.None,
+        TreeItemCollapsibleState.None
       );
 
       beforeEach(() => {
@@ -602,7 +596,7 @@
         assert.strictEqual(ext.kdbQueryHistoryList[0].success, true);
         assert.strictEqual(
           ext.kdbQueryHistoryList[0].connectionType,
-          ServerType.KDB,
+          ServerType.KDB
         );
 
         getConfigurationStub.restore();
@@ -625,7 +619,7 @@
         assert.strictEqual(ext.kdbQueryHistoryList[0].success, true);
         assert.strictEqual(
           ext.kdbQueryHistoryList[0].connectionType,
-          ServerType.KDB,
+          ServerType.KDB
         );
         getConfigurationStub.restore();
       });
@@ -642,7 +636,7 @@
         assert.strictEqual(ext.kdbQueryHistoryList[0].success, true);
         assert.strictEqual(
           ext.kdbQueryHistoryList[0].connectionType,
-          ServerType.INSIGHTS,
+          ServerType.INSIGHTS
         );
       });
 
@@ -658,7 +652,7 @@
         assert.strictEqual(ext.kdbQueryHistoryList[0].success, false);
         assert.strictEqual(
           ext.kdbQueryHistoryList[0].connectionType,
-          ServerType.KDB,
+          ServerType.KDB
         );
       });
 
@@ -674,7 +668,7 @@
         assert.strictEqual(ext.kdbQueryHistoryList[0].success, false);
         assert.strictEqual(
           ext.kdbQueryHistoryList[0].connectionType,
-          ServerType.INSIGHTS,
+          ServerType.INSIGHTS
         );
       });
 
@@ -690,7 +684,7 @@
         assert.strictEqual(ext.kdbQueryHistoryList[0].success, false);
         assert.strictEqual(
           ext.kdbQueryHistoryList[0].connectionType,
-          ServerType.undefined,
+          ServerType.undefined
         );
       });
     });
@@ -718,7 +712,7 @@
         connectionName,
         connectionType,
         true,
-        true,
+        true
       );
       assert.strictEqual(ext.kdbQueryHistoryList.length, 1);
     });
@@ -755,7 +749,7 @@
         "testPanel",
         "Test Panel",
         vscode.ViewColumn.One,
-        {},
+        {}
       );
       const webview = panel.webview;
       const extensionUri = vscode.Uri.parse("file:///path/to/extension");
@@ -769,7 +763,7 @@
         "testPanel",
         "Test Panel",
         vscode.ViewColumn.One,
-        {},
+        {}
       );
       const webview = panel.webview;
       const extensionUri = vscode.Uri.parse("file:///path/to/extension");
@@ -1135,7 +1129,7 @@
       getConfigurationStub = sinon.stub(vscode.workspace, "getConfiguration");
       showInformationMessageStub = sinon.stub(
         vscode.window,
-        "showInformationMessage",
+        "showInformationMessage"
       ) as sinon.SinonStub<
         [
           message: string,
