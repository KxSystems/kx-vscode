<<<<<<< HEAD
import { glob } from "glob";
=======
/*
 * Copyright (c) 1998-2023 Kx Systems Inc.
 *
 * Licensed under the Apache License, Version 2.0 (the "License"); you may not use this file except in compliance with the
 * License. You may obtain a copy of the License at
 *
 * http://www.apache.org/licenses/LICENSE-2.0
 *
 * Unless required by applicable law or agreed to in writing, software distributed under the License is distributed on an
 * "AS IS" BASIS, WITHOUT WARRANTIES OR CONDITIONS OF ANY KIND, either express or implied. See the License for the
 * specific language governing permissions and limitations under the License.
 */

import * as glob from "glob";
>>>>>>> 2bb5b52a
import * as Mocha from "mocha";
import * as NYC from "nyc";
import * as path from "path";

import * as baseConfig from "@istanbuljs/nyc-config-typescript";
import "source-map-support/register";
import "ts-node/register";

export async function run(): Promise<void> {
  const options: Mocha.MochaOptions = {
    ui: "bdd",
    color: true,
    reporter: "mocha-multi-reporters",
    reporterOptions: {
      reporterEnabled: "spec, mocha-junit-reporter",
      mochaJunitReporterReporterOptions: {
        mochaFile: path.resolve(__dirname, "..", "..", "test-results.xml"),
      },
    },
  };

  const nyc = new NYC({
    ...baseConfig,
    cwd: path.join(__dirname, "..", "..", ".."),
    include: ["out/**/*.js"],
    exclude: ["out/test/**"],
    reporter: ["text-summary", "html"],
    all: true,
    silent: false,
    instrument: true,
    hookRequire: true,
    hookRunInContext: true,
    hookRunInThisContext: true,
  });

  await nyc.reset();
  await nyc.wrap();

  Object.keys(require.cache)
    .filter((f) => nyc.exclude.shouldInstrument(f))
    .forEach((m) => {
      console.warn("Module loaded before NYC, invalidating", m);
      delete require.cache[m];
      require(m);
    });

  const mocha = new Mocha(options);
  const testsRoot = path.resolve(__dirname, "..");

  const files = glob.sync("**/**.test.js", { cwd: testsRoot });

  files.forEach((f) => mocha.addFile(path.resolve(testsRoot, f)));

  const failures: number = await new Promise((resolve) => mocha.run(resolve));

  await nyc.writeCoverageFile();

  console.log(await captureStdout(nyc.report.bind(nyc)));

  if (failures > 0) {
    throw new Error(`${failures} tests failed.`);
  }
}

async function captureStdout(fn) {
  const w = process.stdout.write;
  let buffer = "";

  process.stdout.write = (s) => {
    buffer = buffer + s;
    return true;
  };

  await fn();
  process.stdout.write = w;
  return buffer;
}<|MERGE_RESOLUTION|>--- conflicted
+++ resolved
@@ -1,6 +1,3 @@
-<<<<<<< HEAD
-import { glob } from "glob";
-=======
 /*
  * Copyright (c) 1998-2023 Kx Systems Inc.
  *
@@ -14,8 +11,7 @@
  * specific language governing permissions and limitations under the License.
  */
 
-import * as glob from "glob";
->>>>>>> 2bb5b52a
+import { glob } from "glob";
 import * as Mocha from "mocha";
 import * as NYC from "nyc";
 import * as path from "path";
