/*
 * Copyright (c) 1998-2023 Kx Systems Inc.
 *
 * Licensed under the Apache License, Version 2.0 (the "License"); you may not use this file except in compliance with the
 * License. You may obtain a copy of the License at
 *
 * http://www.apache.org/licenses/LICENSE-2.0
 *
 * Unless required by applicable law or agreed to in writing, software distributed under the License is distributed on an
 * "AS IS" BASIS, WITHOUT WARRANTIES OR CONDITIONS OF ANY KIND, either express or implied. See the License for the
 * specific language governing permissions and limitations under the License.
 */

<<<<<<< HEAD
import assert from "assert";
=======
import * as assert from "assert";
import mock from "mock-fs";
>>>>>>> 6b9fe5fe
import * as sinon from "sinon";
import * as vscode from "vscode";
import { QuickPickItem, window } from "vscode";
import * as dataSourceCommand from "../../src/commands/dataSourceCommand";
import * as installTools from "../../src/commands/installTools";
import {
  addKdbConnection,
  addNewConnection,
  writeQueryResultsToView,
} from "../../src/commands/serverCommand";
import * as walkthroughCommand from "../../src/commands/walkthroughCommand";
<<<<<<< HEAD
import { Insights } from "../../src/models/insights";

// eslint-disable-next-line @typescript-eslint/no-var-requires
const srvCommand = require("../../src/commands/serverCommand");

// eslint-disable-next-line @typescript-eslint/no-var-requires
const insModule = require("../../src/utils/core");

// eslint-disable-next-line @typescript-eslint/no-var-requires
const valModule = require("../../src/validators/kdbValidator");
=======
import { ext } from "../../src/extensionVariables";
import {
  DataSourceFiles,
  DataSourceTypes,
  createDefaultDataSourceFile,
} from "../../src/models/dataSource";
import { ScratchpadResult } from "../../src/models/scratchpadResult";
import { KdbDataSourceTreeItem } from "../../src/services/dataSourceTreeProvider";
import { KdbTreeProvider } from "../../src/services/kdbTreeProvider";
import { KdbResultsViewProvider } from "../../src/services/resultsPanelProvider";
import * as coreUtils from "../../src/utils/core";
import * as dataSourceUtils from "../../src/utils/dataSource";
import { ExecutionConsole } from "../../src/utils/executionConsole";
import * as queryUtils from "../../src/utils/queryUtils";
>>>>>>> 6b9fe5fe

describe("dataSourceCommand", () => {
  afterEach(() => {
    sinon.restore();
    mock.restore();
  });

  it("should add a data source", async () => {
    mock({
      "/temp": {
        ".kdb-datasources": {
          "datasource-0.ds": '{"name": "datasource-0"}',
        },
      },
    });

    ext.context = {} as vscode.ExtensionContext;
    sinon.stub(ext, "context").value({
      globalStorageUri: {
        fsPath: "/temp/",
      },
    });

    await assert.doesNotReject(dataSourceCommand.addDataSource());
  });

  it("should rename a data source", async () => {
    mock({
      "/temp": {
        ".kdb-datasources": {
          "datasource-0.ds": '{"name": "datasource-0"}',
        },
      },
    });

    ext.context = {} as vscode.ExtensionContext;
    sinon.stub(ext, "context").value({
      globalStorageUri: {
        fsPath: "/temp/",
      },
    });

    await assert.doesNotReject(
      dataSourceCommand.renameDataSource("datasource-0", "datasource-1")
    );
  });

  it("should save a data source", async () => {
    mock({
      "/temp": {
        ".kdb-datasources": {
          "datasource-0.ds": '{"name": "datasource-0"}',
        },
      },
    });

    ext.context = {} as vscode.ExtensionContext;
    sinon.stub(ext, "context").value({
      globalStorageUri: {
        fsPath: "/temp/",
      },
    });

    const ds = createDefaultDataSourceFile();
    ds.name = "datasource-0";

    await assert.doesNotReject(dataSourceCommand.saveDataSource(ds));
  });

  it("should save a data source with a different name", async () => {
    mock({
      "/temp": {
        ".kdb-datasources": {
          "datasource-0.ds": '{"name": "datasource-0"}',
        },
      },
    });

    ext.context = {} as vscode.ExtensionContext;
    sinon.stub(ext, "context").value({
      globalStorageUri: {
        fsPath: "/temp/",
      },
    });

    const ds = createDefaultDataSourceFile();
    ds.name = "datasource-1";
    ds.originalName = "datasource-0";

    await assert.doesNotReject(dataSourceCommand.saveDataSource(ds));
  });

  it("should delete a data source", async () => {
    mock({
      "/temp": {
        ".kdb-datasources": {
          "datasource-0.ds": '{"name": "datasource-0"}',
        },
      },
    });

    ext.context = {} as vscode.ExtensionContext;
    sinon.stub(ext, "context").value({
      globalStorageUri: {
        fsPath: "/temp/",
      },
    });

    const item = new KdbDataSourceTreeItem(
      "datasource-0",
      vscode.TreeItemCollapsibleState.Collapsed,
      []
    );

    await assert.doesNotReject(dataSourceCommand.deleteDataSource(item));
  });

  it("should open a data source", async () => {
    mock({
      "/temp": {
        ".kdb-datasources": {
          "datasource-0.ds": '{"name": "datasource-0"}',
        },
      },
    });

    ext.context = {} as vscode.ExtensionContext;
    sinon.stub(ext, "context").value({
      globalStorageUri: {
        fsPath: "/temp/",
      },
    });

    const item = new KdbDataSourceTreeItem(
      "datasource-0",
      vscode.TreeItemCollapsibleState.Collapsed,
      []
    );

    const uri = vscode.Uri.file("/temp/.kdb-datasources/datasource-0.ds");

    await assert.doesNotReject(dataSourceCommand.openDataSource(item, uri));
  });
});

describe("dataSourceCommand2", () => {
  let dummyDataSourceFiles: DataSourceFiles;
  const uriTest: vscode.Uri = vscode.Uri.parse("test");
  let resultsPanel: KdbResultsViewProvider;
  ext.outputChannel = vscode.window.createOutputChannel("kdb");
  const view: vscode.WebviewView = {
    visible: true,
    // eslint-disable-next-line @typescript-eslint/no-empty-function
    show: (): void => {},
    viewType: "kdb-results",
    webview: {
      options: {},
      html: "",
      cspSource: "",
      asWebviewUri: (uri: vscode.Uri) => uri,
      onDidReceiveMessage: new vscode.EventEmitter<any>().event,
      postMessage: (): Thenable<boolean> => {
        return Promise.resolve(true);
      },
    },
    onDidDispose: new vscode.EventEmitter<void>().event,
    onDidChangeVisibility: new vscode.EventEmitter<null>().event,
  };

  beforeEach(() => {
    dummyDataSourceFiles = {
      name: "dummy ds",
      insightsNode: "dummy insights",
      dataSource: {
        selectedType: DataSourceTypes.API,
        api: {
          selectedApi: "getData",
          table: "dummy_table",
          startTS: "2023-09-10T09:30",
          endTS: "2023-09-19T12:30",
          fill: "",
          filter: [],
          groupBy: [],
          labels: [],
          slice: [],
          sortCols: [],
          temporality: "",
          agg: [],
        },
        qsql: {
          selectedTarget: "dummy_table rdb",
          query: "dummy QSQL query",
        },
        sql: {
          query: "dummy SQL query",
        },
      },
    };
    resultsPanel = new KdbResultsViewProvider(uriTest);
  });
  describe("getSelectedType", () => {
    it("should return selectedType if it is API", () => {
      const result = dataSourceCommand.getSelectedType(dummyDataSourceFiles);
      sinon.assert.match(result, "API");
    });

    it("should return selectedType if it is QSQL", () => {
      dummyDataSourceFiles.dataSource.selectedType = DataSourceTypes.QSQL;
      const result2 = dataSourceCommand.getSelectedType(dummyDataSourceFiles);
      sinon.assert.match(result2, "QSQL");
    });

    it("should return selectedType if it is SQL", () => {
      dummyDataSourceFiles.dataSource.selectedType = DataSourceTypes.SQL;
      const result3 = dataSourceCommand.getSelectedType(dummyDataSourceFiles);
      sinon.assert.match(result3, "SQL");
    });
  });

  describe("getQuery", () => {
    it("should return the correct query for API data sources", () => {
      const query = dataSourceCommand.getQuery(dummyDataSourceFiles, "API");
      assert.strictEqual(query, "GetData - table: dummy_table");
    });

    it("should return the correct query for QSQL data sources", () => {
      const query = dataSourceCommand.getQuery(dummyDataSourceFiles, "QSQL");
      assert.strictEqual(query, "dummy QSQL query");
    });

    it("should return the correct query for SQL data sources", () => {
      const query = dataSourceCommand.getQuery(dummyDataSourceFiles, "SQL");
      assert.strictEqual(query, "dummy SQL query");
    });
  });

  describe("getApiBody", () => {
    it("should return the correct API body for an old data source with all fields", () => {
      const api = dummyDataSourceFiles.dataSource.api;

      api.startTS = "2022-01-01T00:00:00Z";
      api.endTS = "2022-01-02T00:00:00Z";
      api.fill = "none";
      api.temporality = "1h";
      api.filter = ["col1=val1;col2=val2", "col3=val3"];
      api.groupBy = ["col1", "col2"];
      api.agg = ["sum(col3)", "avg(col4)"];
      api.sortCols = ["col1 ASC", "col2 DESC"];
      api.slice = ["10", "20"];
      api.labels = ["label1", "label2"];
      api.table = "myTable";
      const apiBody = dataSourceCommand.getApiBody(dummyDataSourceFiles);

      assert.deepStrictEqual(apiBody, {
        table: "myTable",
        startTS: "2022-01-01T00:00:00.000000000",
        endTS: "2022-01-02T00:00:00.000000000",
      });
    });

    it("should return the correct API body for a new data source with some fields", () => {
      const api = dummyDataSourceFiles.dataSource.api;

      api.startTS = "2022-01-01T00:00:00Z";
      api.endTS = "2022-01-02T00:00:00Z";
      api.fill = "zero";
      api.temporality = "snapshot";
      api.filter = ["col1=val1;col2=val2", "col3=val3"];
      api.groupBy = ["col1", "col2"];
      api.agg = ["sum(col3)", "avg(col4)"];
      api.sortCols = ["col1 ASC", "col2 DESC"];
      api.slice = ["10", "20"];
      api.labels = ["label1", "label2"];
      api.table = "myTable";
      api.optional = {
        filled: true,
        temporal: true,
        startTS: "",
        endTS: "",
        filters: [],
        sorts: [],
        groups: [],
        aggs: [],
        labels: [],
      };
      const apiBody = dataSourceCommand.getApiBody(dummyDataSourceFiles);

      assert.deepStrictEqual(apiBody, {
        table: "myTable",
        startTS: "2022-01-01T00:00:00.000000000",
        endTS: "2022-01-02T00:00:00.000000000",
        fill: "zero",
        temporality: "snapshot",
      });
    });

    it("should return the correct API body for a new data source with slice", () => {
      const api = dummyDataSourceFiles.dataSource.api;

      api.startTS = "2022-01-01T00:00:00Z";
      api.endTS = "2022-01-02T00:00:00Z";
      api.fill = "zero";
      api.temporality = "slice";
      api.filter = [];
      api.groupBy = [];
      api.agg = [];
      api.sortCols = [];
      api.slice = [];
      api.labels = [];
      api.table = "myTable";
      api.optional = {
        filled: false,
        temporal: true,
        startTS: "10:00",
        endTS: "11:00",
        filters: [],
        sorts: [],
        groups: [],
        aggs: [],
        labels: [],
      };
      const apiBody = dataSourceCommand.getApiBody(dummyDataSourceFiles);
      assert.strictEqual(apiBody.temporality, "slice");
    });

    it("should return the correct API body for a new data source with all fields", () => {
      const api = dummyDataSourceFiles.dataSource.api;

      api.startTS = "2022-01-01T00:00:00Z";
      api.endTS = "2022-01-02T00:00:00Z";
      api.fill = "zero";
      api.temporality = "snapshot";
      api.filter = [];
      api.groupBy = [];
      api.agg = [];
      api.sortCols = [];
      api.slice = [];
      api.labels = [];
      api.table = "myTable";
      api.optional = {
        filled: true,
        temporal: true,
        startTS: "10:00",
        endTS: "11:00",
        filters: [
          { active: true, column: "bid", operator: ">", values: "100" },
        ],
        sorts: [{ active: true, column: "sym" }],
        groups: [{ active: true, column: "bid" }],
        aggs: [{ active: true, column: "ask", operator: "sum", key: "sumC" }],
        labels: [{ active: true, key: "key", value: "value" }],
      };
      const apiBody = dataSourceCommand.getApiBody(dummyDataSourceFiles);

      assert.deepStrictEqual(apiBody, {
        table: "myTable",
        startTS: "2022-01-01T00:00:00.000000000",
        endTS: "2022-01-02T00:00:00.000000000",
        fill: "zero",
        temporality: "snapshot",
        labels: {
          key: "value",
        },
        sortCols: ["sym"],
        groupBy: ["bid"],
        agg: [["sumC", "sum", "ask"]],
        filter: [[">", "bid", 100]],
      });
    });

    it("should return the correct API body for a data source with only required fields", () => {
      dummyDataSourceFiles.dataSource.api.startTS = "2022-01-01T00:00:00Z";
      dummyDataSourceFiles.dataSource.api.endTS = "2022-01-02T00:00:00Z";
      dummyDataSourceFiles.dataSource.api.fill = "";
      dummyDataSourceFiles.dataSource.api.temporality = "";
      dummyDataSourceFiles.dataSource.api.filter = [];
      dummyDataSourceFiles.dataSource.api.groupBy = [];
      dummyDataSourceFiles.dataSource.api.agg = [];
      dummyDataSourceFiles.dataSource.api.sortCols = [];
      dummyDataSourceFiles.dataSource.api.slice = [];
      dummyDataSourceFiles.dataSource.api.labels = [];
      dummyDataSourceFiles.dataSource.api.table = "myTable";
      const apiBody = dataSourceCommand.getApiBody(dummyDataSourceFiles);
      assert.deepStrictEqual(apiBody, {
        table: "myTable",
        startTS: "2022-01-01T00:00:00.000000000",
        endTS: "2022-01-02T00:00:00.000000000",
      });
    });
  });

  describe("runApiDataSource", () => {
    let getApiBodyStub: sinon.SinonStub;
    let checkIfTimeParamIsCorrectStub: sinon.SinonStub;
    let getDataInsightsStub: sinon.SinonStub;
    let handleWSResultsStub: sinon.SinonStub;

    beforeEach(() => {
      getApiBodyStub = sinon.stub(dataSourceCommand, "getApiBody");
      checkIfTimeParamIsCorrectStub = sinon.stub(
        dataSourceUtils,
        "checkIfTimeParamIsCorrect"
      );
      getDataInsightsStub = sinon.stub(serverCommand, "getDataInsights");
      handleWSResultsStub = sinon.stub(queryUtils, "handleWSResults");
    });

    afterEach(() => {
      sinon.restore();
    });

    it("should show an error message if the time parameters are incorrect", async () => {
      const windowMock = sinon.mock(vscode.window);
      checkIfTimeParamIsCorrectStub.returns(false);

      await dataSourceCommand.runApiDataSource(dummyDataSourceFiles);
      windowMock
        .expects("showErrorMessage")
        .once()
        .withArgs(
          "The time parameters(startTS and endTS) are not correct, please check the format or if the startTS is before the endTS"
        );
      sinon.assert.notCalled(getApiBodyStub);
      sinon.assert.notCalled(getDataInsightsStub);
      sinon.assert.notCalled(handleWSResultsStub);
    });

    it("should call the API and handle the results if the time parameters are correct", async () => {
      checkIfTimeParamIsCorrectStub.returns(true);
      getApiBodyStub.returns({ table: "myTable" });
      getDataInsightsStub.resolves({ arrayBuffer: true });
      handleWSResultsStub.resolves([
        { a: "2", b: "3" },
        { a: "4", b: "6" },
        { a: "6", b: "9" },
      ]);

      const result = await dataSourceCommand.runApiDataSource(
        dummyDataSourceFiles
      );

      sinon.assert.calledOnce(getDataInsightsStub);
      sinon.assert.calledOnce(handleWSResultsStub);
      assert.deepStrictEqual(result, [
        { a: "2", b: "3" },
        { a: "4", b: "6" },
        { a: "6", b: "9" },
      ]);
    });
  });

  describe("runQsqlDataSource", () => {
    let getDataInsightsStub: sinon.SinonStub;
    let handleWSResultsStub: sinon.SinonStub;

    beforeEach(() => {
      getDataInsightsStub = sinon.stub(serverCommand, "getDataInsights");
      handleWSResultsStub = sinon.stub(queryUtils, "handleWSResults");
    });

    afterEach(() => {
      sinon.restore();
    });

    it("should call the API and handle the results", async () => {
      getDataInsightsStub.resolves({ arrayBuffer: true });
      handleWSResultsStub.resolves([
        { a: "2", b: "3" },
        { a: "4", b: "6" },
        { a: "6", b: "9" },
      ]);

      const result = await dataSourceCommand.runQsqlDataSource(
        dummyDataSourceFiles
      );

      sinon.assert.calledOnce(getDataInsightsStub);
      sinon.assert.calledOnce(handleWSResultsStub);
      assert.deepStrictEqual(result, [
        { a: "2", b: "3" },
        { a: "4", b: "6" },
        { a: "6", b: "9" },
      ]);
    });
  });

  describe("runSqlDataSource", () => {
    let getDataInsightsStub: sinon.SinonStub;
    let handleWSResultsStub: sinon.SinonStub;

    beforeEach(() => {
      getDataInsightsStub = sinon.stub(serverCommand, "getDataInsights");
      handleWSResultsStub = sinon.stub(queryUtils, "handleWSResults");
    });

    afterEach(() => {
      sinon.restore();
    });

    it("should call the API and handle the results", async () => {
      getDataInsightsStub.resolves({ arrayBuffer: true });
      handleWSResultsStub.resolves([
        { a: "2", b: "3" },
        { a: "4", b: "6" },
        { a: "6", b: "9" },
      ]);

      const result = await dataSourceCommand.runSqlDataSource(
        dummyDataSourceFiles
      );

      sinon.assert.calledOnce(getDataInsightsStub);
      sinon.assert.calledOnce(handleWSResultsStub);
      assert.deepStrictEqual(result, [
        { a: "2", b: "3" },
        { a: "4", b: "6" },
        { a: "6", b: "9" },
      ]);
    });
  });

  describe("runDataSource", () => {
    const dummyMeta = {
      rc: [
        {
          api: 3,
          agg: 1,
          assembly: 1,
          schema: 1,
          rc: "dummy-rc",
          labels: [{ kxname: "dummy-assembly" }],
          started: "2023-10-04T17:20:57.659088747",
        },
      ],
      dap: [
        {
          assembly: "dummy-assembly",
          instance: "idb",
          startTS: "2023-10-25T01:40:03.000000000",
          endTS: "2023-10-25T14:00:03.000000000",
        },
      ],
      api: [
        {
          api: ".kxi.getData",
          kxname: ["dummy-assembly"],
          aggFn: ".sgagg.getData",
          custom: false,
          full: true,
          metadata: {
            description: "dummy desc.",
            params: [
              {
                name: "table",
                type: -11,
                isReq: true,
                description: "dummy desc.",
              },
            ],
            return: {
              type: 0,
              description: "dummy desc.",
            },
            misc: { safe: true },
            aggReturn: {
              type: 98,
              description: "dummy desc.",
            },
          },
          procs: [],
        },
      ],
      agg: [
        {
          aggFn: ".sgagg.aggFnDflt",
          custom: false,
          full: true,
          metadata: {
            description: "dummy desc.",
            params: [{ description: "dummy desc." }],
            return: { description: "dummy desc." },
            misc: {},
          },
          procs: [],
        },
      ],
      assembly: [
        {
          assembly: "dummy-assembly",
          kxname: "dummy-assembly",
          tbls: ["dummyTbl"],
        },
      ],
      schema: [
        {
          table: "dummyTbl",
          assembly: ["dummy-assembly"],
          typ: "partitioned",
          pkCols: [],
          prtnCol: "srcTime",
          sortColsMem: [],
          sortColsIDisk: [],
          sortColsDisk: [],
          isSplayed: true,
          isPartitioned: true,
          isSharded: false,
          columns: [
            {
              column: "sym",
              typ: 10,
              description: "dummy desc.",
              oldName: "",
              attrMem: "",
              attrIDisk: "",
              attrDisk: "",
              isSerialized: false,
              foreign: "",
              anymap: false,
              backfill: "",
            },
          ],
        },
      ],
    };
    const dummyFileContent = {
      name: "dummy-DS",
      dataSource: {
        selectedType: "QSQL",
        api: {
          selectedApi: "getData",
          table: "dummyTbl",
          startTS: "2023-09-10T09:30",
          endTS: "2023-09-19T12:30",
          fill: "",
          temporality: "",
          filter: [],
          groupBy: [],
          agg: [],
          sortCols: [],
          slice: [],
          labels: [],
        },
        qsql: {
          query:
            "n:10;\n([] date:n?(reverse .z.d-1+til 10); instance:n?`inst1`inst2`inst3`inst4; sym:n?`USD`EUR`GBP`JPY; cnt:n?10; lists:{x?10}@/:1+n?10)\n",
          selectedTarget: "dummy-target",
        },
        sql: { query: "test query" },
      },
      insightsNode: "dummyNode",
    };
    const uriTest: vscode.Uri = vscode.Uri.parse("test");
    ext.resultsViewProvider = new KdbResultsViewProvider(uriTest);
    let isVisibleStub: sinon.SinonStub;
    let getMetaStub: sinon.SinonStub;
    let convertDSFormToDSFile: sinon.SinonStub;
    let getSelectedTypeStub: sinon.SinonStub;
    let runApiDataSourceStub: sinon.SinonStub;
    let runQsqlDataSourceStub: sinon.SinonStub;
    let runSqlDataSourceStub: sinon.SinonStub;
    let writeQueryResultsToViewStub: sinon.SinonStub;
    let writeQueryResultsToConsoleStub: sinon.SinonStub;
    const appendLineSpy = sinon.spy(ext.outputChannel, "appendLine");
    // const windowErrorSpy = sinon.spy(vscode.window, "showErrorMessage");
    ext.outputChannel = vscode.window.createOutputChannel("kdb");

    beforeEach(() => {
      getMetaStub = sinon.stub(serverCommand, "getMeta");
      convertDSFormToDSFile = sinon.stub(
        dataSourceUtils,
        "convertDataSourceFormToDataSourceFile"
      );
      isVisibleStub = sinon.stub(ext.resultsViewProvider, "isVisible");
      getSelectedTypeStub = sinon.stub(dataSourceCommand, "getSelectedType");
      runApiDataSourceStub = sinon.stub(dataSourceCommand, "runApiDataSource");
      runQsqlDataSourceStub = sinon.stub(
        dataSourceCommand,
        "runQsqlDataSource"
      );
      runSqlDataSourceStub = sinon.stub(dataSourceCommand, "runSqlDataSource");
      writeQueryResultsToViewStub = sinon.stub(
        serverCommand,
        "writeQueryResultsToView"
      );
      writeQueryResultsToConsoleStub = sinon.stub(
        serverCommand,
        "writeQueryResultsToConsole"
      );
    });

    afterEach(() => {
      sinon.restore();
    });

    it("should show an error message if not connected to an Insights server", async () => {
      getMetaStub.resolves({});
      await dataSourceCommand.runDataSource({} as DataSourceFiles);
      sinon.assert.notCalled(convertDSFormToDSFile);
    });

    it("should return QSQL results)", async () => {
      getMetaStub.resolves(dummyMeta);
      convertDSFormToDSFile.returns(dummyFileContent);
      getSelectedTypeStub.returns("QSQL");
      runQsqlDataSourceStub.resolves("dummy results");
      isVisibleStub.returns(true);
      await dataSourceCommand.runDataSource(
        dummyFileContent as DataSourceFiles
      );
      sinon.assert.calledOnce(writeQueryResultsToViewStub);
    });

    it("should return API results)", async () => {
      dummyFileContent.dataSource.selectedType = "API";
      getMetaStub.resolves(dummyMeta);
      convertDSFormToDSFile.returns(dummyFileContent);
      getSelectedTypeStub.returns("API");
      runApiDataSourceStub.resolves("dummy results");
      isVisibleStub.returns(false);
      await dataSourceCommand.runDataSource(
        dummyFileContent as DataSourceFiles
      );
      sinon.assert.calledOnce(writeQueryResultsToConsoleStub);
    });

    it("should return SQL results)", async () => {
      dummyFileContent.dataSource.selectedType = "SQL";
      getMetaStub.resolves(dummyMeta);
      convertDSFormToDSFile.returns(dummyFileContent);
      getSelectedTypeStub.returns("SQL");
      runSqlDataSourceStub.resolves("dummy results");
      isVisibleStub.returns(false);
      await dataSourceCommand.runDataSource(
        dummyFileContent as DataSourceFiles
      );
      sinon.assert.calledOnce(writeQueryResultsToConsoleStub);
    });
  });
});

describe("installTools", () => {
  //write tests for src/commands/installTools.ts
  //function to be deleted after write the tests
  installTools.installTools();
});
describe("serverCommand", () => {
<<<<<<< HEAD
  it("Should call new connection but not create kdb or insights", async () => {
    const qpStub = sinon.stub(window, "showQuickPick").returns(undefined);

    const spy = sinon.spy();
    const kdbMock = sinon.mock(srvCommand);
    kdbMock.expects("addKdbConnection").never();
    const insMock = sinon.mock(srvCommand);
    insMock.expects("addInsightsConnection").never();

    await addNewConnection();
    kdbMock.verify();
    insMock.verify();

    assert(spy.notCalled);

    spy.resetHistory();
    insMock.restore();
    kdbMock.restore();
    qpStub.restore();
  });

  it("Should add new kdb connection successfully", async () => {
    const qpItem: QuickPickItem = {
      label: "Enter a kdb endpoint",
      detail:
        "Enter the url, ip address, and port to connect to a kdb instance",
    };

    const qpStub = sinon.stub(window, "showQuickPick").resolves(qpItem);
    const kdbStub = sinon
      .stub(srvCommand, "addKdbConnection")
      .returns(undefined);

    await addNewConnection();

    assert(kdbStub.notCalled);

    kdbStub.restore();
    qpStub.restore();
  });

  it("Should add new kdb connection without existing connection", async () => {
    const qpItem: QuickPickItem = {
      label: "Enter a kdb endpoint",
      detail:
        "Enter the url, ip address, and port to connect to a kdb instance",
    };

    const qpStub = sinon.stub(window, "showQuickPick").resolves(qpItem);

    await addKdbConnection();

    assert.strictEqual(true, true);

    qpStub.restore();
  });

  it("Should add new insights connection successfully", async () => {
    const qpItem: QuickPickItem = {
      label: "Connect to kdb Insights Enterprise",
      detail: "Enter instance details",
    };

    const qpStub = sinon.stub(window, "showQuickPick").resolves(qpItem);
    const insStub = sinon
      .stub(srvCommand, "addInsightsConnection")
      .returns(undefined);

    await addNewConnection();

    assert(insStub.notCalled);

    insStub.restore();
    qpStub.restore();
  });

  it("Should add new insights connection successfully", async () => {
    const qpItem: QuickPickItem = {
      label: "Connect to kdb Insights Enterprise",
      detail: "Enter instance details",
    };

    const qpStub = sinon.stub(window, "showQuickPick").resolves(qpItem);
    const inpStub = sinon
      .stub(window, "showInputBox")
      .onFirstCall()
      .resolves(undefined)
      .onSecondCall()
      .resolves("https://insights.test");
    const insStub = sinon
      .stub(srvCommand, "addInsightsConnection")
      .returns(undefined);

    await addNewConnection();

    assert(insStub.notCalled);

    insStub.restore();
    inpStub.restore();
    qpStub.restore();
  });

  it("Should add new insights connection successfully", async () => {
    const qpItem: QuickPickItem = {
      label: "Connect to kdb Insights Enterprise",
      detail: "Enter instance details",
    };

    const qpStub = sinon.stub(window, "showQuickPick").resolves(qpItem);
    const inpStub = sinon
      .stub(window, "showInputBox")
      .onFirstCall()
      .resolves("")
      .onSecondCall()
      .resolves("https://insights.test");
    const insStub = sinon
      .stub(srvCommand, "addInsightsConnection")
      .returns(undefined);

    await addNewConnection();

    assert(insStub.notCalled);

    insStub.restore();
    inpStub.restore();
    qpStub.restore();
  });

  it("Should add new insights connection successfully", async () => {
    const qpItem: QuickPickItem = {
      label: "Connect to kdb Insights Enterprise",
      detail: "Enter instance details",
    };

    const qpStub = sinon.stub(window, "showQuickPick").resolves(qpItem);
    const inpStub = sinon
      .stub(window, "showInputBox")
      .onFirstCall()
      .resolves("")
      .onSecondCall()
      .resolves("https://insights.test");
    const insStub = sinon
      .stub(srvCommand, "addInsightsConnection")
      .returns(undefined);
    const getInsightsStub = sinon
      .stub(insModule, "getInsights")
      .returns(undefined);

    await addNewConnection();

    assert(insStub.notCalled);

    getInsightsStub.restore();
    insStub.restore();
    inpStub.restore();
    qpStub.restore();
  });

  it("Should add new insights connection with no existing connection", async () => {
    const qpItem: QuickPickItem = {
      label: "Connect to kdb Insights Enterprise",
      detail: "Enter instance details",
    };

    const insTest: Insights = {
      test: { alias: "testalias", auth: false, server: "testserver" },
    };

    const qpStub = sinon.stub(window, "showQuickPick").resolves(qpItem);
    const inpStub = sinon
      .stub(window, "showInputBox")
      .onFirstCall()
      .resolves("test")
      .onSecondCall()
      .resolves("https://insights.test");
    const insStub = sinon
      .stub(srvCommand, "addInsightsConnection")
      .returns(undefined);
    const getInsightsStub = sinon
      .stub(insModule, "getInsights")
      .returns(insTest);

    await addNewConnection();

    assert(insStub.notCalled);

    getInsightsStub.restore();
    insStub.restore();
    inpStub.restore();
    qpStub.restore();
  });

  it("Should add new insights connection with exiting connection", async () => {
    const qpItem: QuickPickItem = {
      label: "Connect to kdb Insights Enterprise",
      detail: "Enter instance details",
    };

    const insTest: Insights = {
      test: {
        alias: "testalias",
        auth: false,
        server: "https://insights.test",
      },
    };

    const qpStub = sinon.stub(window, "showQuickPick").resolves(qpItem);
    const inpStub = sinon
      .stub(window, "showInputBox")
      .onFirstCall()
      .resolves("test")
      .onSecondCall()
      .resolves("https://insights.test");
    const insStub = sinon
      .stub(srvCommand, "addInsightsConnection")
      .returns(undefined);
    const getInsightsStub = sinon
      .stub(insModule, "getInsights")
      .returns(insTest);

    await addNewConnection();

    assert(insStub.notCalled);

    getInsightsStub.restore();
    insStub.restore();
    inpStub.restore();
    qpStub.restore();
  });

  //write tests for src/commands/serverCommand.ts
  //function to be deleted after write the tests
  //serverCommand.addNewConnection();
=======
>>>>>>> 6b9fe5fe
  describe("writeQueryResultsToView", () => {
    it("should call executeCommand with correct arguments", () => {
      const result = { data: [1, 2, 3] };
      const dataSourceType = "test";
      const executeCommandStub = sinon.stub(vscode.commands, "executeCommand");

      writeQueryResultsToView(result, dataSourceType);

      sinon.assert.calledWith(
        executeCommandStub.firstCall,
        "kdb-results.focus"
      );
      sinon.assert.calledWith(
        executeCommandStub.secondCall,
        "kdb.resultsPanel.update",
        result,
        dataSourceType
      );

      executeCommandStub.restore();
    });

    it("should call executeCommand with correct arguments", () => {
      const result = { data: [1, 2, 3] };
      const executeCommandStub = sinon.stub(vscode.commands, "executeCommand");

      writeQueryResultsToView(result);

      sinon.assert.calledWith(
        executeCommandStub.firstCall,
        "kdb.resultsPanel.update",
        result,
        undefined
      );

      executeCommandStub.restore();
    });
  });
  describe("enableTLS", () => {
    let getServersStub: sinon.SinonStub;
    let updateServersStub: sinon.SinonStub;
    let showErrorMessageStub: sinon.SinonStub;

    beforeEach(() => {
      getServersStub = sinon.stub(coreUtils, "getServers");
      updateServersStub = sinon.stub(coreUtils, "updateServers");
      showErrorMessageStub = sinon.stub(vscode.window, "showErrorMessage");
    });

    afterEach(() => {
      getServersStub.restore();
      updateServersStub.restore();
      showErrorMessageStub.restore();
    });

    it("should show error message when OpenSSL is not found", async () => {
      ext.openSslVersion = null;
      showErrorMessageStub.resolves("More Info");

      await serverCommand.enableTLS("test");

      sinon.assert.calledOnce(showErrorMessageStub);
      sinon.assert.calledWith(
        showErrorMessageStub,
        "OpenSSL not found, please ensure this is installed",
        "More Info",
        "Cancel"
      );
      sinon.assert.notCalled(updateServersStub);
    });

    it("should show error message when server is not found", async () => {
      ext.openSslVersion = "1.0.2";
      getServersStub.returns({});

      await serverCommand.enableTLS("test");

      sinon.assert.calledOnce(showErrorMessageStub);
      sinon.assert.calledWith(
        showErrorMessageStub,
        "Server not found, please ensure this is a correct server",
        "Cancel"
      );
      sinon.assert.calledOnce(getServersStub);
      sinon.assert.notCalled(updateServersStub);
    });

    it("should update server with correct arguments", async () => {
      const servers = {
        testServer: {
          serverAlias: "testServerAlias",
          serverName: "testServerName",
          serverPort: "5001",
          tls: false,
          auth: false,
          managed: false,
        },
      };
      const insights = {
        testInsight: {
          alias: "testInsightsAlias",
          server: "testInsightsName",
          auth: false,
        },
      };
      ext.serverProvider = new KdbTreeProvider(servers, insights);
      ext.openSslVersion = "1.0.2";
      getServersStub.returns({
        test: {
          auth: true,
          tls: false,
          serverName: "test",
          serverPort: "1001",
          serverAlias: "testando",
          managed: false,
        },
      });
      await serverCommand.enableTLS("test");
      sinon.assert.calledOnce(updateServersStub);
    });
  });

  describe("writeScratchpadResult", () => {
    const _console = vscode.window.createOutputChannel("q Console Output");
    const executionConsole = new ExecutionConsole(_console);
    const uriTest: vscode.Uri = vscode.Uri.parse("test");
    ext.resultsViewProvider = new KdbResultsViewProvider(uriTest);
    let executionConsoleStub: sinon.SinonStub;
    let scratchpadResult: ScratchpadResult;
    let queryConsoleErrorStub: sinon.SinonStub;
    let writeQueryResultsToViewStub: sinon.SinonStub;
    let writeQueryResultsToConsoleStub: sinon.SinonStub;
    let isVisibleStub: sinon.SinonStub;

    beforeEach(() => {
      executionConsoleStub = sinon
        .stub(ExecutionConsole, "start")
        .returns(executionConsole);
      scratchpadResult = {
        data: "1234",
        error: false,
        errorMsg: "",
        sessionID: "123",
      };
      queryConsoleErrorStub = sinon.stub(
        ExecutionConsole.prototype,
        "appendQueryError"
      );
      writeQueryResultsToViewStub = sinon.stub(
        serverCommand,
        "writeQueryResultsToView"
      );
      writeQueryResultsToConsoleStub = sinon.stub(
        serverCommand,
        "writeQueryResultsToConsole"
      );
      isVisibleStub = sinon.stub(ext.resultsViewProvider, "isVisible");
    });

    afterEach(() => {
      sinon.restore();
    });

    it("should write appendQueryError", () => {
      scratchpadResult.error = true;
      scratchpadResult.errorMsg = "error";
      serverCommand.writeScratchpadResult(scratchpadResult, "dummy query");
      sinon.assert.notCalled(writeQueryResultsToViewStub);
      sinon.assert.notCalled(writeQueryResultsToConsoleStub);
    });

    it("should write to view", () => {
      scratchpadResult.data = "data";
      isVisibleStub.returns(true);
      serverCommand.writeScratchpadResult(scratchpadResult, "dummy query");
      sinon.assert.notCalled(writeQueryResultsToConsoleStub);
      sinon.assert.notCalled(queryConsoleErrorStub);
    });

    it("should write to console", () => {
      scratchpadResult.data = "data";
      isVisibleStub.returns(false);
      serverCommand.writeScratchpadResult(scratchpadResult, "dummy query");
      sinon.assert.notCalled(writeQueryResultsToViewStub);
    });
  });
});

describe("walkthroughCommand", () => {
  //write tests for src/commands/walkthroughCommand.ts
  //function to be deleted after write the tests
  walkthroughCommand.showInstallationDetails();
});<|MERGE_RESOLUTION|>--- conflicted
+++ resolved
@@ -11,12 +11,8 @@
  * specific language governing permissions and limitations under the License.
  */
 
-<<<<<<< HEAD
 import assert from "assert";
-=======
-import * as assert from "assert";
 import mock from "mock-fs";
->>>>>>> 6b9fe5fe
 import * as sinon from "sinon";
 import * as vscode from "vscode";
 import { QuickPickItem, window } from "vscode";
@@ -28,24 +24,13 @@
   writeQueryResultsToView,
 } from "../../src/commands/serverCommand";
 import * as walkthroughCommand from "../../src/commands/walkthroughCommand";
-<<<<<<< HEAD
-import { Insights } from "../../src/models/insights";
-
-// eslint-disable-next-line @typescript-eslint/no-var-requires
-const srvCommand = require("../../src/commands/serverCommand");
-
-// eslint-disable-next-line @typescript-eslint/no-var-requires
-const insModule = require("../../src/utils/core");
-
-// eslint-disable-next-line @typescript-eslint/no-var-requires
-const valModule = require("../../src/validators/kdbValidator");
-=======
 import { ext } from "../../src/extensionVariables";
 import {
   DataSourceFiles,
   DataSourceTypes,
   createDefaultDataSourceFile,
 } from "../../src/models/dataSource";
+import { Insights } from "../../src/models/insights";
 import { ScratchpadResult } from "../../src/models/scratchpadResult";
 import { KdbDataSourceTreeItem } from "../../src/services/dataSourceTreeProvider";
 import { KdbTreeProvider } from "../../src/services/kdbTreeProvider";
@@ -54,7 +39,15 @@
 import * as dataSourceUtils from "../../src/utils/dataSource";
 import { ExecutionConsole } from "../../src/utils/executionConsole";
 import * as queryUtils from "../../src/utils/queryUtils";
->>>>>>> 6b9fe5fe
+
+// eslint-disable-next-line @typescript-eslint/no-var-requires
+const srvCommand = require("../../src/commands/serverCommand");
+
+// eslint-disable-next-line @typescript-eslint/no-var-requires
+const insModule = require("../../src/utils/core");
+
+// eslint-disable-next-line @typescript-eslint/no-var-requires
+const valModule = require("../../src/validators/kdbValidator");
 
 describe("dataSourceCommand", () => {
   afterEach(() => {
@@ -458,7 +451,7 @@
         dataSourceUtils,
         "checkIfTimeParamIsCorrect"
       );
-      getDataInsightsStub = sinon.stub(serverCommand, "getDataInsights");
+      getDataInsightsStub = sinon.stub(srvCommand, "getDataInsights");
       handleWSResultsStub = sinon.stub(queryUtils, "handleWSResults");
     });
 
@@ -511,7 +504,7 @@
     let handleWSResultsStub: sinon.SinonStub;
 
     beforeEach(() => {
-      getDataInsightsStub = sinon.stub(serverCommand, "getDataInsights");
+      getDataInsightsStub = sinon.stub(srvCommand, "getDataInsights");
       handleWSResultsStub = sinon.stub(queryUtils, "handleWSResults");
     });
 
@@ -546,7 +539,7 @@
     let handleWSResultsStub: sinon.SinonStub;
 
     beforeEach(() => {
-      getDataInsightsStub = sinon.stub(serverCommand, "getDataInsights");
+      getDataInsightsStub = sinon.stub(srvCommand, "getDataInsights");
       handleWSResultsStub = sinon.stub(queryUtils, "handleWSResults");
     });
 
@@ -722,7 +715,7 @@
     ext.outputChannel = vscode.window.createOutputChannel("kdb");
 
     beforeEach(() => {
-      getMetaStub = sinon.stub(serverCommand, "getMeta");
+      getMetaStub = sinon.stub(srvCommand, "getMeta");
       convertDSFormToDSFile = sinon.stub(
         dataSourceUtils,
         "convertDataSourceFormToDataSourceFile"
@@ -736,11 +729,11 @@
       );
       runSqlDataSourceStub = sinon.stub(dataSourceCommand, "runSqlDataSource");
       writeQueryResultsToViewStub = sinon.stub(
-        serverCommand,
+        srvCommand,
         "writeQueryResultsToView"
       );
       writeQueryResultsToConsoleStub = sinon.stub(
-        serverCommand,
+        srvCommand,
         "writeQueryResultsToConsole"
       );
     });
@@ -801,7 +794,6 @@
   installTools.installTools();
 });
 describe("serverCommand", () => {
-<<<<<<< HEAD
   it("Should call new connection but not create kdb or insights", async () => {
     const qpStub = sinon.stub(window, "showQuickPick").returns(undefined);
 
@@ -1035,8 +1027,6 @@
   //write tests for src/commands/serverCommand.ts
   //function to be deleted after write the tests
   //serverCommand.addNewConnection();
-=======
->>>>>>> 6b9fe5fe
   describe("writeQueryResultsToView", () => {
     it("should call executeCommand with correct arguments", () => {
       const result = { data: [1, 2, 3] };
@@ -1096,7 +1086,7 @@
       ext.openSslVersion = null;
       showErrorMessageStub.resolves("More Info");
 
-      await serverCommand.enableTLS("test");
+      await srvCommand.enableTLS("test");
 
       sinon.assert.calledOnce(showErrorMessageStub);
       sinon.assert.calledWith(
@@ -1112,7 +1102,7 @@
       ext.openSslVersion = "1.0.2";
       getServersStub.returns({});
 
-      await serverCommand.enableTLS("test");
+      await srvCommand.enableTLS("test");
 
       sinon.assert.calledOnce(showErrorMessageStub);
       sinon.assert.calledWith(
@@ -1154,7 +1144,7 @@
           managed: false,
         },
       });
-      await serverCommand.enableTLS("test");
+      await srvCommand.enableTLS("test");
       sinon.assert.calledOnce(updateServersStub);
     });
   });
@@ -1186,11 +1176,11 @@
         "appendQueryError"
       );
       writeQueryResultsToViewStub = sinon.stub(
-        serverCommand,
+        srvCommand,
         "writeQueryResultsToView"
       );
       writeQueryResultsToConsoleStub = sinon.stub(
-        serverCommand,
+        srvCommand,
         "writeQueryResultsToConsole"
       );
       isVisibleStub = sinon.stub(ext.resultsViewProvider, "isVisible");
@@ -1203,7 +1193,7 @@
     it("should write appendQueryError", () => {
       scratchpadResult.error = true;
       scratchpadResult.errorMsg = "error";
-      serverCommand.writeScratchpadResult(scratchpadResult, "dummy query");
+      srvCommand.writeScratchpadResult(scratchpadResult, "dummy query");
       sinon.assert.notCalled(writeQueryResultsToViewStub);
       sinon.assert.notCalled(writeQueryResultsToConsoleStub);
     });
@@ -1211,7 +1201,7 @@
     it("should write to view", () => {
       scratchpadResult.data = "data";
       isVisibleStub.returns(true);
-      serverCommand.writeScratchpadResult(scratchpadResult, "dummy query");
+      srvCommand.writeScratchpadResult(scratchpadResult, "dummy query");
       sinon.assert.notCalled(writeQueryResultsToConsoleStub);
       sinon.assert.notCalled(queryConsoleErrorStub);
     });
@@ -1219,7 +1209,7 @@
     it("should write to console", () => {
       scratchpadResult.data = "data";
       isVisibleStub.returns(false);
-      serverCommand.writeScratchpadResult(scratchpadResult, "dummy query");
+      srvCommand.writeScratchpadResult(scratchpadResult, "dummy query");
       sinon.assert.notCalled(writeQueryResultsToViewStub);
     });
   });
