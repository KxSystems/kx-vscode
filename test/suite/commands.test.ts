--- conflicted
+++ resolved
@@ -1030,30 +1030,6 @@
   describe("writeQueryResultsToView", () => {
     it("should call executeCommand with correct arguments", () => {
       const result = { data: [1, 2, 3] };
-<<<<<<< HEAD
-=======
-      const dataSourceType = "test";
-      const executeCommandStub = sinon.stub(vscode.commands, "executeCommand");
-
-      writeQueryResultsToView(result, dataSourceType);
-
-      sinon.assert.calledWith(
-        executeCommandStub.firstCall,
-        "kdb-results.focus"
-      );
-      sinon.assert.calledWith(
-        executeCommandStub.secondCall,
-        "kdb.resultsPanel.update",
-        result,
-        dataSourceType
-      );
-
-      executeCommandStub.restore();
-    });
-
-    it("should call executeCommand with correct arguments", () => {
-      const result = { data: [1, 2, 3] };
->>>>>>> c7a8e8fb
       const executeCommandStub = sinon.stub(vscode.commands, "executeCommand");
 
       writeQueryResultsToView(result);
