--- conflicted
+++ resolved
@@ -11,12 +11,7 @@
  * specific language governing permissions and limitations under the License.
  */
 
-<<<<<<< HEAD
-import * as assert from "assert";
-import mock from "mock-fs";
-=======
 import assert from "assert";
->>>>>>> b8ff7911
 import * as sinon from "sinon";
 import * as vscode from "vscode";
 import * as dataSourceCommand from "../../src/commands/dataSourceCommand";
@@ -24,12 +19,8 @@
 import * as serverCommand from "../../src/commands/serverCommand";
 import * as walkthroughCommand from "../../src/commands/walkthroughCommand";
 import { ext } from "../../src/extensionVariables";
-<<<<<<< HEAD
-import { createDefaultDataSourceFile } from "../../src/models/dataSource";
-=======
 import { DataSourceFiles, DataSourceTypes } from "../../src/models/dataSource";
 import { ScratchpadResult } from "../../src/models/scratchpadResult";
->>>>>>> b8ff7911
 import { KdbTreeProvider } from "../../src/services/kdbTreeProvider";
 import { KdbResultsViewProvider } from "../../src/services/resultsPanelProvider";
 import * as coreUtils from "../../src/utils/core";
@@ -38,96 +29,6 @@
 import * as queryUtils from "../../src/utils/queryUtils";
 
 describe("dataSourceCommand", () => {
-<<<<<<< HEAD
-  afterEach(() => {
-    sinon.restore();
-    mock.restore();
-  });
-
-  it("should add a data source", async () => {
-    mock({
-      "/temp": {
-        ".kdb-datasources": {
-          "datasource-0.ds": '{"name": "datasource-0"}',
-        },
-      },
-    });
-
-    ext.context = {} as vscode.ExtensionContext;
-    sinon.stub(ext, "context").value({
-      globalStorageUri: {
-        fsPath: "/temp/",
-      },
-    });
-
-    await assert.doesNotReject(dataSourceCommand.addDataSource());
-  });
-
-  it("should rename a data source", async () => {
-    mock({
-      "/temp": {
-        ".kdb-datasources": {
-          "datasource-0.ds": '{"name": "datasource-0"}',
-        },
-      },
-    });
-
-    ext.context = {} as vscode.ExtensionContext;
-    sinon.stub(ext, "context").value({
-      globalStorageUri: {
-        fsPath: "/temp/",
-      },
-    });
-
-    await assert.doesNotReject(
-      dataSourceCommand.renameDataSource("datasource-0", "datasource-1")
-    );
-  });
-
-  it("should save a data source", async () => {
-    mock({
-      "/temp": {
-        ".kdb-datasources": {
-          "datasource-0.ds": '{"name": "datasource-0"}',
-        },
-      },
-    });
-
-    ext.context = {} as vscode.ExtensionContext;
-    sinon.stub(ext, "context").value({
-      globalStorageUri: {
-        fsPath: "/temp/",
-      },
-    });
-
-    const ds = createDefaultDataSourceFile();
-    ds.name = "datasource-0";
-
-    await assert.doesNotReject(dataSourceCommand.saveDataSource(ds));
-  });
-
-  it("should save a data source with a different name", async () => {
-    mock({
-      "/temp": {
-        ".kdb-datasources": {
-          "datasource-0.ds": '{"name": "datasource-0"}',
-        },
-      },
-    });
-
-    ext.context = {} as vscode.ExtensionContext;
-    sinon.stub(ext, "context").value({
-      globalStorageUri: {
-        fsPath: "/temp/",
-      },
-    });
-
-    const ds = createDefaultDataSourceFile();
-    ds.name = "datasource-1";
-    ds.originalName = "datasource-0";
-
-    await assert.doesNotReject(dataSourceCommand.saveDataSource(ds));
-=======
   let dummyDataSourceFiles: DataSourceFiles;
   const uriTest: vscode.Uri = vscode.Uri.parse("test");
   let resultsPanel: KdbResultsViewProvider;
@@ -610,7 +511,6 @@
       await dataSourceCommand.runDataSource({});
       sinon.assert.calledOnce(writeQueryResultsToConsoleStub);
     });
->>>>>>> b8ff7911
   });
 });
 
