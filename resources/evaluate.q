--- conflicted
+++ resolved
@@ -143,12 +143,7 @@
   text: -1 _ text];
   text
   };
-<<<<<<< HEAD
   generateColumns:{[removeTrailingNewline; toString; originalType; isAtomic; isKey; data; name]
-=======
-  generateColumns:{[removeTrailingNewline; toString; originalType; isAtom; isKey; data; name]
-  attributes: attr data;
->>>>>>> fd320b57
   types: $[
   isAtomic;
   originalType;
@@ -156,11 +151,7 @@
   `chars;
   .axq.i_NONPRIMCODE type data];
   values: ('[removeTrailingNewline; toString] each data);
-<<<<<<< HEAD
   values: $[isAtomic and (1 >= count data); enlist values; values];
-=======
-  values: $[type values = 11h; enlist values; values];
->>>>>>> fd320b57
   formatData: $[1 ~ count data; enlist data; data];
   order:@[{iasc x}; formatData; {"Not Yet Implemented for the input"}];
   returnDictionary: `name`type`values`order!(name;types;values;order);
